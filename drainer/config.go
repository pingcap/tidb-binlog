// Copyright 2019 PingCAP, Inc.
//
// Licensed under the Apache License, Version 2.0 (the "License");
// you may not use this file except in compliance with the License.
// You may obtain a copy of the License at
//
//     http://www.apache.org/licenses/LICENSE-2.0
//
// Unless required by applicable law or agreed to in writing, software
// distributed under the License is distributed on an "AS IS" BASIS,
// See the License for the specific language governing permissions and
// limitations under the License.

package drainer

import (
	"crypto/tls"
	"encoding/json"
	"flag"
	"fmt"
	"net"
	"net/url"
	"os"
	"strconv"
	"strings"
	"time"

	"github.com/pingcap/errors"
	"github.com/pingcap/log"
	"github.com/pingcap/parser/mysql"
	"go.uber.org/zap"

	dsync "github.com/pingcap/tidb-binlog/drainer/sync"
	"github.com/pingcap/tidb-binlog/pkg/filter"
	"github.com/pingcap/tidb-binlog/pkg/flags"
	"github.com/pingcap/tidb-binlog/pkg/security"
	"github.com/pingcap/tidb-binlog/pkg/util"
	"github.com/pingcap/tidb-binlog/pkg/version"
	"github.com/pingcap/tidb-binlog/pkg/zk"
)

const (
	defaultDataDir        = "data.drainer"
	defaultDetectInterval = 10
	defaultEtcdURLs       = "http://127.0.0.1:2379"
	// defaultEtcdTimeout defines the timeout of dialing or sending request to etcd.
	defaultEtcdTimeout     = 5 * time.Second
	defaultSyncedCheckTime = 5 // 5 minute
	defaultKafkaAddrs      = "127.0.0.1:9092"
	defaultKafkaVersion    = "0.8.2.0"
)

var (
<<<<<<< HEAD
	defaultBinlogCacheSize int64 = 4 << 30 // 4GB

	defaultBinlogItemCount    = 16 << 12
=======
	maxBinlogItemCount        int
	defaultBinlogItemCount    = 512
>>>>>>> 423cef7d
	supportedCompressors      = [...]string{"gzip"}
	newZKFromConnectionString = zk.NewFromConnectionString
)

// SyncerConfig is the Syncer's configuration.
type SyncerConfig struct {
	StrSQLMode          *string            `toml:"sql-mode" json:"sql-mode"`
	SQLMode             mysql.SQLMode      `toml:"-" json:"-"`
	IgnoreTxnCommitTS   []int64            `toml:"ignore-txn-commit-ts" json:"ignore-txn-commit-ts"`
	IgnoreSchemas       string             `toml:"ignore-schemas" json:"ignore-schemas"`
	IgnoreTables        []filter.TableName `toml:"ignore-table" json:"ignore-table"`
	MaxCacheBinlogCount int                `toml:"cache-binlog-count" json:"cache-binlog-count"`
	MaxCacheBinlogSize  int64              `toml:"cache-binlog-size" json:"cache-binlog-size"`
	TxnBatch            int                `toml:"txn-batch" json:"txn-batch"`
	WorkerCount         int                `toml:"worker-count" json:"worker-count"`
	To                  *dsync.DBConfig    `toml:"to" json:"to"`
	DoTables            []filter.TableName `toml:"replicate-do-table" json:"replicate-do-table"`
	DoDBs               []string           `toml:"replicate-do-db" json:"replicate-do-db"`
	DestDBType          string             `toml:"db-type" json:"db-type"`
	DisableDispatch     bool               `toml:"disable-dispatch" json:"disable-dispatch"`
	SafeMode            bool               `toml:"safe-mode" json:"safe-mode"`
	DisableCausality    bool               `toml:"disable-detect" json:"disable-detect"`
}

// Config holds the configuration of drainer
type Config struct {
	*flag.FlagSet   `json:"-"`
	LogLevel        string          `toml:"log-level" json:"log-level"`
	NodeID          string          `toml:"node-id" json:"node-id"`
	ListenAddr      string          `toml:"addr" json:"addr"`
	AdvertiseAddr   string          `toml:"advertise-addr" json:"advertise-addr"`
	DataDir         string          `toml:"data-dir" json:"data-dir"`
	DetectInterval  int             `toml:"detect-interval" json:"detect-interval"`
	EtcdURLs        string          `toml:"pd-urls" json:"pd-urls"`
	LogFile         string          `toml:"log-file" json:"log-file"`
	InitialCommitTS int64           `toml:"initial-commit-ts" json:"initial-commit-ts"`
	SyncerCfg       *SyncerConfig   `toml:"syncer" json:"sycner"`
	Security        security.Config `toml:"security" json:"security"`
	SyncedCheckTime int             `toml:"synced-check-time" json:"synced-check-time"`
	Compressor      string          `toml:"compressor" json:"compressor"`
	EtcdTimeout     time.Duration
	MetricsAddr     string
	MetricsInterval int
	configFile      string
	printVersion    bool
	tls             *tls.Config
}

// NewConfig return an instance of configuration
func NewConfig() *Config {
	cfg := &Config{
		EtcdTimeout: defaultEtcdTimeout,
		SyncerCfg:   &SyncerConfig{},
	}
	cfg.FlagSet = flag.NewFlagSet("drainer", flag.ContinueOnError)
	fs := cfg.FlagSet
	fs.Usage = func() {
		fmt.Fprintln(os.Stderr, "Usage of drainer:")
		fs.PrintDefaults()
	}
	fs.StringVar(&cfg.NodeID, "node-id", "", "the ID of drainer node; if not specified, we will generate one from hostname and the listening port")
	fs.StringVar(&cfg.ListenAddr, "addr", util.DefaultListenAddr(8249), "addr (i.e. 'host:port') to listen on for drainer connections")
	fs.StringVar(&cfg.AdvertiseAddr, "advertise-addr", "", "addr(i.e. 'host:port') to advertise to the public, default to be the same value as -addr")
	fs.StringVar(&cfg.DataDir, "data-dir", defaultDataDir, "drainer data directory path (default data.drainer)")
	fs.IntVar(&cfg.DetectInterval, "detect-interval", defaultDetectInterval, "the interval time (in seconds) of detect pumps' status")
	fs.StringVar(&cfg.EtcdURLs, "pd-urls", defaultEtcdURLs, "a comma separated list of PD endpoints")
	fs.StringVar(&cfg.LogLevel, "L", "info", "log level: debug, info, warn, error, fatal")
	fs.StringVar(&cfg.configFile, "config", "", "path to the configuration file")
	fs.BoolVar(&cfg.printVersion, "V", false, "print version information and exit")
	fs.StringVar(&cfg.MetricsAddr, "metrics-addr", "", "prometheus pushgateway address, leaves it empty will disable prometheus push")
	fs.IntVar(&cfg.MetricsInterval, "metrics-interval", 15, "prometheus client push interval in second, set \"0\" to disable prometheus push")
	fs.StringVar(&cfg.LogFile, "log-file", "", "log file path")
	fs.Int64Var(&cfg.InitialCommitTS, "initial-commit-ts", 0, "if drainer donesn't have checkpoint, use initial commitTS to initial checkpoint")
	fs.StringVar(&cfg.Compressor, "compressor", "", "use the specified compressor to compress payload between pump and drainer, only 'gzip' is supported now (default \"\", ie. compression disabled.)")
	fs.IntVar(&cfg.SyncerCfg.TxnBatch, "txn-batch", 20, "number of binlog events in a transaction batch")
	fs.StringVar(&cfg.SyncerCfg.IgnoreSchemas, "ignore-schemas", "INFORMATION_SCHEMA,PERFORMANCE_SCHEMA,mysql", "disable sync those schemas")
	fs.IntVar(&cfg.SyncerCfg.WorkerCount, "c", 16, "parallel worker count")
	fs.StringVar(&cfg.SyncerCfg.DestDBType, "dest-db-type", "mysql", "target db type: mysql or tidb or file or kafka; see syncer section in conf/drainer.toml")
	fs.BoolVar(&cfg.SyncerCfg.DisableDispatch, "disable-dispatch", false, "disable dispatching sqls that in one same binlog; if set true, work-count and txn-batch would be useless")
	fs.BoolVar(&cfg.SyncerCfg.SafeMode, "safe-mode", false, "enable safe mode to make syncer reentrant")
	fs.BoolVar(&cfg.SyncerCfg.DisableCausality, "disable-detect", false, "disable detect causality")
	fs.IntVar(&cfg.SyncerCfg.MaxCacheBinlogCount, "cache-binlog-count", defaultBinlogItemCount, "blurry count of binlogs in cache, limit cache size")
	fs.Int64Var(&cfg.SyncerCfg.MaxCacheBinlogSize, "cache-binlog-size", defaultBinlogCacheSize, "blurry memory usage of binlogs in cache, limit cached memory usage, unit is Byte")
	fs.IntVar(&cfg.SyncedCheckTime, "synced-check-time", defaultSyncedCheckTime, "if we can't detect new binlog after many minute, we think the all binlog is all synced")
	fs.StringVar(new(string), "log-rotate", "", "DEPRECATED")

	return cfg
}

func (cfg *Config) String() string {
	data, err := json.MarshalIndent(cfg, "\t", "\t")
	if err != nil {
		log.Error("marshal json failed", zap.Error(err))
	}

	return string(data)
}

// Parse parses all config from command-line flags, environment vars or the configuration file
func (cfg *Config) Parse(args []string) error {
	// parse first to get config file
	perr := cfg.FlagSet.Parse(args)
	switch perr {
	case nil:
	case flag.ErrHelp:
		os.Exit(0)
	default:
		os.Exit(2)
	}
	if cfg.printVersion {
		fmt.Println(version.GetRawVersionInfo())
		os.Exit(0)
	}

	// load config file if specified
	if cfg.configFile != "" {
		if err := cfg.configFromFile(cfg.configFile); err != nil {
			return errors.Trace(err)
		}
	}
	// parse again to replace with command line options
	if err := cfg.FlagSet.Parse(args); err != nil {
		return errors.Trace(err)
	}
	if len(cfg.FlagSet.Args()) > 0 {
		return errors.Errorf("'%s' is not a valid flag", cfg.FlagSet.Arg(0))
	}
	// replace with environment vars
	err := flags.SetFlagsFromEnv("BINLOG_SERVER", cfg.FlagSet)
	if err != nil {
		return errors.Trace(err)
	}

	if cfg.SyncerCfg.StrSQLMode != nil {
		cfg.SyncerCfg.SQLMode, err = mysql.GetSQLMode(*cfg.SyncerCfg.StrSQLMode)
		if err != nil {
			return errors.Annotate(err, "invalid config: `sql-mode` must be a valid SQL_MODE")
		}
	}

	cfg.tls, err = cfg.Security.ToTLSConfig()
	if err != nil {
		return errors.Errorf("tls config %+v error %v", cfg.Security, err)
	}

	if err = cfg.adjustConfig(); err != nil {
		return errors.Trace(err)
	}

	initializeSaramaGlobalConfig()
	return cfg.validate()
}

func (c *SyncerConfig) adjustWorkCount() {
	if c.DestDBType == "file" || c.DestDBType == "kafka" {
		c.DisableDispatch = true
		c.WorkerCount = 1
	} else if c.DisableDispatch {
		c.WorkerCount = 1
	}
}

func (c *SyncerConfig) adjustDoDBAndTable() {
	for i := 0; i < len(c.DoTables); i++ {
		c.DoTables[i].Table = strings.ToLower(c.DoTables[i].Table)
		c.DoTables[i].Schema = strings.ToLower(c.DoTables[i].Schema)
	}
	for i := 0; i < len(c.DoDBs); i++ {
		c.DoDBs[i] = strings.ToLower(c.DoDBs[i])
	}
}

func (cfg *Config) configFromFile(path string) error {
	return util.StrictDecodeFile(path, "drainer", cfg)
}

// validate checks whether the configuration is valid
func (cfg *Config) validate() error {
	if err := validateAddr(cfg.ListenAddr); err != nil {
		return errors.Annotate(err, "invalid addr")
	}
	if err := validateAddr(cfg.AdvertiseAddr); err != nil {
		return errors.Annotate(err, "invalid advertise-addr")
	}

	// check EtcdEndpoints
	if _, err := flags.NewURLsValue(cfg.EtcdURLs); err != nil {
		return errors.Errorf("parse EtcdURLs error: %s, %v", cfg.EtcdURLs, err)
	}

	if cfg.Compressor != "" {
		found := false
		for _, c := range supportedCompressors {
			if cfg.Compressor == c {
				found = true
				break
			}
		}
		if !found {
			return errors.Errorf(
				"Invalid compressor: %v, must be one of these: %v", cfg.Compressor, supportedCompressors)
		}
	}

	return nil
}

func (cfg *Config) adjustConfig() error {
	// adjust configuration
	util.AdjustString(&cfg.ListenAddr, util.DefaultListenAddr(8249))
	util.AdjustString(&cfg.AdvertiseAddr, cfg.ListenAddr)
	cfg.ListenAddr = "http://" + cfg.ListenAddr       // add 'http:' scheme to facilitate parsing
	cfg.AdvertiseAddr = "http://" + cfg.AdvertiseAddr // add 'http:' scheme to facilitate parsing
	util.AdjustString(&cfg.DataDir, defaultDataDir)
	util.AdjustInt(&cfg.DetectInterval, defaultDetectInterval)

	// add default syncer.to configuration if need
	if cfg.SyncerCfg.To == nil {
		cfg.SyncerCfg.To = new(dsync.DBConfig)
	}

	if cfg.SyncerCfg.DestDBType == "pb" {
		// pb is an alias of file, use file instead
		cfg.SyncerCfg.DestDBType = "file"
	}

	if cfg.SyncerCfg.DestDBType == "kafka" {
		// get KafkaAddrs from zookeeper if ZkAddrs is setted
		if cfg.SyncerCfg.To.ZKAddrs != "" {
			zkClient, err := newZKFromConnectionString(cfg.SyncerCfg.To.ZKAddrs, time.Second*5, time.Second*60)
			if err != nil {
				return errors.Trace(err)
			}
			defer zkClient.Close()

			kafkaUrls, err := zkClient.KafkaUrls()
			if err != nil {
				return errors.Trace(err)
			}

			// use kafka address get from zookeeper to reset the config
			log.Info("get kafka addrs from zookeeper", zap.String("kafka urls", kafkaUrls))
			cfg.SyncerCfg.To.KafkaAddrs = kafkaUrls
		}

		if cfg.SyncerCfg.To.KafkaVersion == "" {
			cfg.SyncerCfg.To.KafkaVersion = defaultKafkaVersion
		}
		if cfg.SyncerCfg.To.KafkaAddrs == "" {
			addrs := os.Getenv("KAFKA_ADDRS")
			if len(addrs) > 0 {
				cfg.SyncerCfg.To.KafkaAddrs = addrs
			} else {
				cfg.SyncerCfg.To.KafkaAddrs = defaultKafkaAddrs
			}
		}

		if cfg.SyncerCfg.To.KafkaMaxMessages <= 0 {
			cfg.SyncerCfg.To.KafkaMaxMessages = 1024
		}
	} else if cfg.SyncerCfg.DestDBType == "file" {
		if len(cfg.SyncerCfg.To.BinlogFileDir) == 0 {
			cfg.SyncerCfg.To.BinlogFileDir = cfg.DataDir
			log.Info("use default downstream file directory", zap.String("directory", cfg.DataDir))
		}
	} else if cfg.SyncerCfg.DestDBType == "mysql" || cfg.SyncerCfg.DestDBType == "tidb" {
		if len(cfg.SyncerCfg.To.Host) == 0 {
			host := os.Getenv("MYSQL_HOST")
			if host == "" {
				host = "localhost"
			}
			cfg.SyncerCfg.To.Host = host
		}
		if cfg.SyncerCfg.To.Port == 0 {
			port, _ := strconv.Atoi(os.Getenv("MYSQL_PORT"))
			if port == 0 {
				port = 3306
			}
			cfg.SyncerCfg.To.Port = port
		}
		if len(cfg.SyncerCfg.To.User) == 0 {
			user := os.Getenv("MYSQL_USER")
			if user == "" {
				user = "root"
			}
			cfg.SyncerCfg.To.User = user
		}
		if len(cfg.SyncerCfg.To.Password) == 0 {
			cfg.SyncerCfg.To.Password = os.Getenv("MYSQL_PSWD")
		}
	}

	cfg.SyncerCfg.adjustWorkCount()
	cfg.SyncerCfg.adjustDoDBAndTable()

	return nil
}

func validateAddr(addr string) error {
	urllis, err := url.Parse(addr)
	if err != nil {
		return errors.Annotatef(err, "failed to parse addr %v", addr)
	}

	var host string
	if host, _, err = net.SplitHostPort(urllis.Host); err != nil {
		return errors.Annotatef(err, "invalid host %v", urllis.Host)
	}

	if !util.IsValidateListenHost(host) {
		log.Warn("pump may not be able to access drainer using this addr", zap.String("listen addr", addr))
	}
	return nil
}<|MERGE_RESOLUTION|>--- conflicted
+++ resolved
@@ -51,36 +51,31 @@
 )
 
 var (
-<<<<<<< HEAD
 	defaultBinlogCacheSize int64 = 4 << 30 // 4GB
 
-	defaultBinlogItemCount    = 16 << 12
-=======
 	maxBinlogItemCount        int
 	defaultBinlogItemCount    = 512
->>>>>>> 423cef7d
 	supportedCompressors      = [...]string{"gzip"}
 	newZKFromConnectionString = zk.NewFromConnectionString
 )
 
 // SyncerConfig is the Syncer's configuration.
 type SyncerConfig struct {
-	StrSQLMode          *string            `toml:"sql-mode" json:"sql-mode"`
-	SQLMode             mysql.SQLMode      `toml:"-" json:"-"`
-	IgnoreTxnCommitTS   []int64            `toml:"ignore-txn-commit-ts" json:"ignore-txn-commit-ts"`
-	IgnoreSchemas       string             `toml:"ignore-schemas" json:"ignore-schemas"`
-	IgnoreTables        []filter.TableName `toml:"ignore-table" json:"ignore-table"`
-	MaxCacheBinlogCount int                `toml:"cache-binlog-count" json:"cache-binlog-count"`
-	MaxCacheBinlogSize  int64              `toml:"cache-binlog-size" json:"cache-binlog-size"`
-	TxnBatch            int                `toml:"txn-batch" json:"txn-batch"`
-	WorkerCount         int                `toml:"worker-count" json:"worker-count"`
-	To                  *dsync.DBConfig    `toml:"to" json:"to"`
-	DoTables            []filter.TableName `toml:"replicate-do-table" json:"replicate-do-table"`
-	DoDBs               []string           `toml:"replicate-do-db" json:"replicate-do-db"`
-	DestDBType          string             `toml:"db-type" json:"db-type"`
-	DisableDispatch     bool               `toml:"disable-dispatch" json:"disable-dispatch"`
-	SafeMode            bool               `toml:"safe-mode" json:"safe-mode"`
-	DisableCausality    bool               `toml:"disable-detect" json:"disable-detect"`
+	StrSQLMode         *string            `toml:"sql-mode" json:"sql-mode"`
+	SQLMode            mysql.SQLMode      `toml:"-" json:"-"`
+	IgnoreTxnCommitTS  []int64            `toml:"ignore-txn-commit-ts" json:"ignore-txn-commit-ts"`
+	IgnoreSchemas      string             `toml:"ignore-schemas" json:"ignore-schemas"`
+	IgnoreTables       []filter.TableName `toml:"ignore-table" json:"ignore-table"`
+	MaxCacheBinlogSize int64              `toml:"cache-binlog-size" json:"cache-binlog-size"`
+	TxnBatch           int                `toml:"txn-batch" json:"txn-batch"`
+	WorkerCount        int                `toml:"worker-count" json:"worker-count"`
+	To                 *dsync.DBConfig    `toml:"to" json:"to"`
+	DoTables           []filter.TableName `toml:"replicate-do-table" json:"replicate-do-table"`
+	DoDBs              []string           `toml:"replicate-do-db" json:"replicate-do-db"`
+	DestDBType         string             `toml:"db-type" json:"db-type"`
+	DisableDispatch    bool               `toml:"disable-dispatch" json:"disable-dispatch"`
+	SafeMode           bool               `toml:"safe-mode" json:"safe-mode"`
+	DisableCausality   bool               `toml:"disable-detect" json:"disable-detect"`
 }
 
 // Config holds the configuration of drainer
@@ -140,7 +135,7 @@
 	fs.BoolVar(&cfg.SyncerCfg.DisableDispatch, "disable-dispatch", false, "disable dispatching sqls that in one same binlog; if set true, work-count and txn-batch would be useless")
 	fs.BoolVar(&cfg.SyncerCfg.SafeMode, "safe-mode", false, "enable safe mode to make syncer reentrant")
 	fs.BoolVar(&cfg.SyncerCfg.DisableCausality, "disable-detect", false, "disable detect causality")
-	fs.IntVar(&cfg.SyncerCfg.MaxCacheBinlogCount, "cache-binlog-count", defaultBinlogItemCount, "blurry count of binlogs in cache, limit cache size")
+	fs.IntVar(&maxBinlogItemCount, "cache-binlog-count", defaultBinlogItemCount, "blurry count of binlogs in cache, limit cache size")
 	fs.Int64Var(&cfg.SyncerCfg.MaxCacheBinlogSize, "cache-binlog-size", defaultBinlogCacheSize, "blurry memory usage of binlogs in cache, limit cached memory usage, unit is Byte")
 	fs.IntVar(&cfg.SyncedCheckTime, "synced-check-time", defaultSyncedCheckTime, "if we can't detect new binlog after many minute, we think the all binlog is all synced")
 	fs.StringVar(new(string), "log-rotate", "", "DEPRECATED")
