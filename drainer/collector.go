package drainer

import (
	"fmt"
	"math"
	"net/http"
	"strconv"
	"sync"
	"time"

	"github.com/Shopify/sarama"

	"github.com/juju/errors"
	"github.com/ngaut/log"
	"github.com/pingcap/tidb"
	"github.com/pingcap/tidb-binlog/drainer/checkpoint"
	"github.com/pingcap/tidb-binlog/pkg/etcd"
	"github.com/pingcap/tidb-binlog/pkg/flags"
	"github.com/pingcap/tidb-binlog/pkg/offsets"
<<<<<<< HEAD
	"github.com/pingcap/tidb-binlog/pkg/resource"
=======
	"github.com/pingcap/tidb-binlog/pkg/util"
>>>>>>> a5f22b63
	"github.com/pingcap/tidb-binlog/pump"
	"github.com/pingcap/tidb/kv"
	"github.com/pingcap/tidb/meta"
	"github.com/pingcap/tidb/model"
	"github.com/pingcap/tidb/store/tikv"
	"github.com/pingcap/tipb/go-binlog"
	"golang.org/x/net/context"
)

type notifyResult struct {
	err error
	wg  sync.WaitGroup
}

// Collector keeps all online pump infomation and publish window's lower boundary
type Collector struct {
	clusterID  uint64
	batch      int32
	kafkaAddrs []string
	interval   time.Duration
	reg        *pump.EtcdRegistry
	timeout    time.Duration
	window     *DepositWindow
	tiClient   *tikv.LockResolver
	tiStore    kv.Storage
	pumps      map[string]*Pump
	offlines   map[string]struct{}
	bh         *binlogHeap
	syncer     *Syncer
	latestTS   int64
	cp         checkpoint.CheckPoint

	syncedCheckTime int

	offsetSeeker offsets.Seeker
	// notifyChan notifies the new pump is comming
	notifyChan chan *notifyResult
	// expose savepoints to HTTP.
	mu struct {
		sync.Mutex
		status *HTTPStatus
	}

	memControl *resource.Control
}

// NewCollector returns an instance of Collector
func NewCollector(cfg *Config, clusterID uint64, w *DepositWindow, s *Syncer, cpt checkpoint.CheckPoint, memControl *resource.Control) (*Collector, error) {
	urlv, err := flags.NewURLsValue(cfg.EtcdURLs)
	if err != nil {
		return nil, errors.Trace(err)
	}
	kafkaAddrs, err := flags.ParseHostPortAddr(cfg.KafkaAddrs)
	if err != nil {
		return nil, errors.Trace(err)
	}

	offsetSeeker, err := createOffsetSeeker(kafkaAddrs)
	if err != nil {
		return nil, errors.Trace(err)
	}

	tiClient, err := tikv.NewLockResolver(urlv.StringSlice(), cfg.Security.ToTiDBSecurityConfig())
	if err != nil {
		return nil, errors.Trace(err)
	}
	tidb.RegisterStore("tikv", tikv.Driver{})
	tiPath := fmt.Sprintf("tikv://%s?disableGC=true", urlv.HostString())
	tiStore, err := tidb.NewStore(tiPath)
	if err != nil {
		return nil, errors.Trace(err)
	}

	cli, err := etcd.NewClientFromCfg(urlv.StringSlice(), cfg.EtcdTimeout, etcd.DefaultRootPath, cfg.tls)
	if err != nil {
		return nil, errors.Trace(err)
	}
	return &Collector{
<<<<<<< HEAD
		clusterID:    clusterID,
		interval:     time.Duration(cfg.DetectInterval) * time.Second,
		kafkaAddrs:   kafkaAddrs,
		reg:          pump.NewEtcdRegistry(cli, cfg.EtcdTimeout),
		timeout:      cfg.PumpTimeout,
		pumps:        make(map[string]*Pump),
		offlines:     make(map[string]struct{}),
		bh:           newBinlogHeap(maxBinlogItemCount),
		window:       w,
		syncer:       s,
		cp:           cpt,
		tiClient:     tiClient,
		tiStore:      tiStore,
		notifyChan:   make(chan *notifyResult),
		offsetSeeker: offsetSeeker,
		memControl:   memControl,
=======
		clusterID:       clusterID,
		interval:        time.Duration(cfg.DetectInterval) * time.Second,
		kafkaAddrs:      kafkaAddrs,
		reg:             pump.NewEtcdRegistry(cli, cfg.EtcdTimeout),
		timeout:         cfg.PumpTimeout,
		pumps:           make(map[string]*Pump),
		offlines:        make(map[string]struct{}),
		bh:              newBinlogHeap(maxBinlogItemCount),
		window:          w,
		syncer:          s,
		cp:              cpt,
		tiClient:        tiClient,
		tiStore:         tiStore,
		notifyChan:      make(chan *notifyResult),
		offsetSeeker:    offsetSeeker,
		syncedCheckTime: cfg.SyncedCheckTime,
>>>>>>> a5f22b63
	}, nil
}

// Start run a loop of collecting binlog from pumps online
func (c *Collector) Start(ctx context.Context) {
	defer func() {
		for _, p := range c.pumps {
			p.Close()
		}
		if err := c.reg.Close(); err != nil {
			log.Error(err.Error())
		}
		if err := c.tiStore.Close(); err != nil {
			log.Error(err.Error())
		}
	}()

	for {
		select {
		case <-ctx.Done():
			return
		case nr := <-c.notifyChan:
			nr.err = c.updateStatus(ctx)
			nr.wg.Done()
		case <-time.After(c.interval):
			c.updateStatus(ctx)
		}
	}
}

// updateCollectStatus updates the http status of the Collector.
func (c *Collector) updateCollectStatus(synced bool) {
	status := HTTPStatus{
		Synced:  synced,
		PumpPos: make(map[string]binlog.Pos),
	}

	for nodeID, pump := range c.pumps {
		status.PumpPos[nodeID] = pump.currentPos
		savepointGauge.WithLabelValues(nodeID).Set(posToFloat(&pump.currentPos))
	}
	status.DepositWindow.Lower = c.window.LoadLower()
	status.DepositWindow.Upper = c.window.LoadUpper()

	c.mu.Lock()
	c.mu.status = &status
	c.mu.Unlock()
}

// updateStatus queries pumps' status , deletes the offline pump
// and updates pumps' latest ts
func (c *Collector) updateStatus(ctx context.Context) error {
	if err := c.updatePumpStatus(ctx); err != nil {
		log.Errorf("DetectPumps error: %v", errors.ErrorStack(err))
		c.updateCollectStatus(false)
		return errors.Trace(err)
	}

	windowUpper := c.latestTS
	windowLower := c.getLatestValidCommitTS()
	c.publish(ctx, windowUpper, windowLower)
	c.updateCollectStatus(windowLower == windowUpper)
	return nil
}

func (c *Collector) updatePumpStatus(ctx context.Context) error {
	nodes, err := c.reg.Nodes(ctx, "pumps")
	if err != nil {
		return errors.Trace(err)
	}

	// get current binlog's commit ts which in process
	currentCommitTS, _ := c.cp.Pos()
	safeTS := getSafeTS(currentCommitTS)
	// query lastest ts from pd
	c.latestTS = c.queryLatestTsFromPD()

	for _, n := range nodes {
		p, ok := c.pumps[n.NodeID]
		if !ok {
			// if pump is offline and last binlog ts <= safeTS, ignore it
			if n.IsOffline {
				c.memControl.OfflineOwner(n.NodeID)

				if n.OfflineTS <= safeTS {
					continue
				}

				if _, exist := c.offlines[n.NodeID]; exist {
					continue
				}
			}

			// initial pump
			pos, err := c.getSavePoints(n.NodeID)
			if err != nil {
				return errors.Trace(err)
			}

			log.Infof("node %s get save point %v", n.NodeID, pos)
			p, err := NewPump(n.NodeID, c.clusterID, c.kafkaAddrs, c.timeout, c.window, c.tiStore, pos, c.memControl)
			if err != nil {
				return errors.Trace(err)
			}
			c.pumps[n.NodeID] = p
			delete(c.offlines, n.NodeID)
			p.StartCollect(ctx, c.tiClient)
		} else {
			// update pumps' latestTS
			p.UpdateLatestTS(c.latestTS)
			if n.IsOffline {
				if !p.hadFinished(n.LatestKafkaPos, c.window.LoadLower()) {
					log.Errorf("pump %s has messages that is not consumed", p.nodeID)
					continue
				}

				// release invalid connection
				p.Close()
				delete(c.pumps, n.NodeID)
				c.offlines[n.NodeID] = struct{}{}
				log.Infof("node(%s) of cluster(%d)  has been removed and release the connection to it",
					p.nodeID, p.clusterID)
			}
		}
	}
	return nil
}

func (c *Collector) queryLatestTsFromPD() int64 {
	version, err := c.tiStore.CurrentVersion()
	if err != nil {
		log.Errorf("get current version error: %v", err)
		return 0
	}

	return int64(version.Ver)
}

func (c *Collector) publish(ctx context.Context, upper, lower int64) {
	oldLower := c.window.LoadLower()
	oldUpper := c.window.LoadUpper()

	if lower > oldLower {
		c.window.SaveLower(lower)
		c.publishBinlogs(ctx, oldLower, lower)
		windowGauge.WithLabelValues("lower").Set(float64(lower))
	}
	if upper > oldUpper {
		c.window.SaveUpper(upper)
		windowGauge.WithLabelValues("upper").Set(float64(upper))
	}
}

// select min of all pumps' latestValidCommitTS
func (c *Collector) getLatestValidCommitTS() int64 {
	var latest int64 = math.MaxInt64
	for _, p := range c.pumps {
		latestCommitTS := p.GetLatestValidCommitTS()
		if latestCommitTS < latest {
			latest = latestCommitTS
		}
	}
	if latest == math.MaxInt64 {
		latest = 0
	}

	return latest
}

// LoadHistoryDDLJobs loads all history DDL jobs from TiDB
func (c *Collector) LoadHistoryDDLJobs() ([]*model.Job, error) {
	version, err := c.tiStore.CurrentVersion()
	if err != nil {
		return nil, errors.Trace(err)
	}
	snapshot, err := c.tiStore.GetSnapshot(version)
	if err != nil {
		return nil, errors.Trace(err)
	}
	snapMeta := meta.NewSnapshotMeta(snapshot)
	jobs, err := snapMeta.GetAllHistoryDDLJobs()
	if err != nil {
		return nil, errors.Trace(err)
	}
	return jobs, nil
}

// publishBinlogs collects binlogs whose commitTS are in (minTS, maxTS], then publish them in ascending commitTS order
func (c *Collector) publishBinlogs(ctx context.Context, minTS, maxTS int64) {
	// multiple ways sort:
	// 1. get multiple way sorted binlogs
	// 2. use heap to merge sort
	// todo: use multiple goroutines to collect sorted binlogs
	bss := make(map[string]binlogItems)
	binlogOffsets := make(map[string]int)
	for id, p := range c.pumps {
		bs := p.collectBinlogs(minTS, maxTS)
		if bs.Len() > 0 {
			bss[id] = bs
			binlogOffsets[id] = 1
			// first push the first item into heap every pump
			c.bh.push(ctx, bs[0])
		}
	}

	item := c.bh.pop()
	for item != nil {
		c.syncer.Add(item)
		// if binlogOffsets[item.nodeID] == len(bss[item.nodeID]), all binlogs must be pushed into heap, delete it from bss
		if binlogOffsets[item.nodeID] == len(bss[item.nodeID]) {
			delete(bss, item.nodeID)
		} else {
			// push next item into heap and increase the offset
			c.bh.push(ctx, bss[item.nodeID][binlogOffsets[item.nodeID]])
			binlogOffsets[item.nodeID] = binlogOffsets[item.nodeID] + 1
		}
		item = c.bh.pop()
	}
}

func (c *Collector) getSavePoints(nodeID string) (binlog.Pos, error) {
	commitTS, poss := c.cp.Pos()
	pos, ok := poss[nodeID]
	if ok {
		return pos, nil
	}

	topic := pump.TopicName(strconv.FormatUint(c.clusterID, 10), nodeID)
	safeComitTS := getSafeTS(commitTS)
	offsets, err := c.offsetSeeker.Do(topic, safeComitTS, 0, 0, []int32{pump.DefaultTopicPartition()})
	if err == nil {
		return binlog.Pos{Offset: offsets[int(pump.DefaultTopicPartition())]}, nil
	}

	log.Errorf("seek offset %s error %v", nodeID, err)
	return binlog.Pos{Offset: sarama.OffsetOldest}, nil
}

// Notify notifies to detcet pumps
func (c *Collector) Notify() error {
	nr := &notifyResult{}
	nr.wg.Add(1)
	c.notifyChan <- nr
	nr.wg.Wait()
	return nr.err
}

// Status exposes collector's status to HTTP handler.
func (c *Collector) Status(w http.ResponseWriter, r *http.Request) {
	c.HTTPStatus().Status(w, r)
}

// HTTPStatus returns a snapshot of current http status.
func (c *Collector) HTTPStatus() *HTTPStatus {
	var status *HTTPStatus
	c.mu.Lock()
	status = c.mu.status

	interval := time.Duration(util.TsToTimestamp(status.DepositWindow.Upper) - util.TsToTimestamp(status.DepositWindow.Lower))
	// if the gap between lower and upper is small and don't have binlog input in a minitue,
	// we can think the all binlog is synced
	if interval < time.Duration(2)*c.interval && time.Since(c.syncer.GetLastSyncTime()) > time.Duration(c.syncedCheckTime)*time.Minute {
		status.Synced = true
	}

	c.mu.Unlock()
	return status
}<|MERGE_RESOLUTION|>--- conflicted
+++ resolved
@@ -17,11 +17,8 @@
 	"github.com/pingcap/tidb-binlog/pkg/etcd"
 	"github.com/pingcap/tidb-binlog/pkg/flags"
 	"github.com/pingcap/tidb-binlog/pkg/offsets"
-<<<<<<< HEAD
 	"github.com/pingcap/tidb-binlog/pkg/resource"
-=======
 	"github.com/pingcap/tidb-binlog/pkg/util"
->>>>>>> a5f22b63
 	"github.com/pingcap/tidb-binlog/pump"
 	"github.com/pingcap/tidb/kv"
 	"github.com/pingcap/tidb/meta"
@@ -100,24 +97,6 @@
 		return nil, errors.Trace(err)
 	}
 	return &Collector{
-<<<<<<< HEAD
-		clusterID:    clusterID,
-		interval:     time.Duration(cfg.DetectInterval) * time.Second,
-		kafkaAddrs:   kafkaAddrs,
-		reg:          pump.NewEtcdRegistry(cli, cfg.EtcdTimeout),
-		timeout:      cfg.PumpTimeout,
-		pumps:        make(map[string]*Pump),
-		offlines:     make(map[string]struct{}),
-		bh:           newBinlogHeap(maxBinlogItemCount),
-		window:       w,
-		syncer:       s,
-		cp:           cpt,
-		tiClient:     tiClient,
-		tiStore:      tiStore,
-		notifyChan:   make(chan *notifyResult),
-		offsetSeeker: offsetSeeker,
-		memControl:   memControl,
-=======
 		clusterID:       clusterID,
 		interval:        time.Duration(cfg.DetectInterval) * time.Second,
 		kafkaAddrs:      kafkaAddrs,
@@ -133,8 +112,8 @@
 		tiStore:         tiStore,
 		notifyChan:      make(chan *notifyResult),
 		offsetSeeker:    offsetSeeker,
+		memControl:      memControl,
 		syncedCheckTime: cfg.SyncedCheckTime,
->>>>>>> a5f22b63
 	}, nil
 }
 
