package drainer

import (
	"os"
	"testing"

	"golang.org/x/net/context"
	grpc "google.golang.org/grpc"

	"github.com/juju/errors"
	. "github.com/pingcap/check"
	"github.com/pingcap/tidb-binlog/drainer/translator"
	"github.com/pingcap/tidb/model"
	"github.com/pingcap/tidb/mysql"
	"github.com/pingcap/tidb/util/types"
	pb "github.com/pingcap/tipb/go-binlog"
)

type errMockType int64

const (
	dumpBinlogErr errMockType = iota
	dumpDDLJobsErr
	getLatestCommitTSErr
	recvErr
	beginTxErr
	queryErr
	prepareErr
	execErr
	closeConnErr
	commitTxErr
	rollbackTxErr
	genInsertSQLErr
	genUpdateSQLErr
	genDeleteSQLErr
	genDeleteSQLByIDErr
	genDDLSQLErr
)

var isErrMocks = make(map[errMockType]bool)
var errMock = errors.New("mock error")

func TestClient(t *testing.T) {
	TestingT(t)
}

var _ = Suite(&testDrainerSuite{})

type testDrainerSuite struct{}

type mockStreamClient struct {
	// 0: generate dml 1:generate dml 2: generate ddl
	index int64
	grpc.ClientStream
}

type mockCisternClient struct{}

type mockTranslator struct{}

func (s *mockStreamClient) Recv() (*pb.DumpBinlogResp, error) {
	if isErr, ok := isErrMocks[recvErr]; ok && isErr {
		return nil, errMock
	}
	s.index++

	// generate dml binlog
	if s.index <= 1 {
		preWriteValue := pb.PrewriteValue{
			Mutations: testGenTableMutation(),
		}
		preWrite, err := preWriteValue.Marshal()
		if err != nil {
			return nil, errMock
		}

		binlog := pb.Binlog{
			DdlJobId:      0,
			PrewriteValue: preWrite,
		}
		rawData, err := binlog.Marshal()
		if err != nil {
			return nil, errMock
		}

		resp := &pb.DumpBinlogResp{
			Payload: rawData,
		}
		return resp, nil
	}

	// generate ddl binlog
	binlog := pb.Binlog{
		DdlJobId: 100,
		CommitTs: 2,
	}
	rawData, err := binlog.Marshal()
	if err != nil {
		return nil, errMock
	}

	ddlJob := &model.Job{
		ID:       100,
		SchemaID: 3,
		TableID:  2,
		Query:    "truncate tablt test",
		Type:     model.ActionDropTable,
	}
	rawJob, err := ddlJob.Encode()
	if err != nil {
		return nil, errMock
	}

	resp := &pb.DumpBinlogResp{
		Payload:  rawData,
		Ddljob:   rawJob,
		CommitTS: 2,
	}

	return resp, nil
}

func (c *mockCisternClient) DumpBinlog(ctx context.Context, in *pb.DumpBinlogReq, opts ...grpc.CallOption) (pb.Cistern_DumpBinlogClient, error) {
	if isErr, ok := isErrMocks[dumpBinlogErr]; ok && isErr {
		return nil, errMock
	}

	return &mockStreamClient{index: 0}, nil
}

func (c *mockCisternClient) DumpDDLJobs(ctx context.Context, in *pb.DumpDDLJobsReq, opts ...grpc.CallOption) (*pb.DumpDDLJobsResp, error) {
	if isErr, ok := isErrMocks[dumpDDLJobsErr]; ok && isErr {
		isErrMocks[dumpDDLJobsErr] = false
		return nil, errMock
	}

	jobs, _, _ := testConstructJobs()
	var rawJobs [][]byte
	for _, job := range jobs {
		rawJob, err := job.Encode()
		if err != nil {
			return nil, err
		}
		rawJobs = append(rawJobs, rawJob)
	}

	return &pb.DumpDDLJobsResp{Ddljobs: rawJobs}, nil
}

func (c *mockCisternClient) GetLatestCommitTS(ctx context.Context, in *pb.GetLatestCommitTSReq, opts ...grpc.CallOption) (*pb.GetLatestCommitTSResp, error) {
	if isErr, ok := isErrMocks[getLatestCommitTSErr]; ok && isErr {
		return nil, errMock
	}

	return nil, nil
}

func (t *mockTranslator) GenInsertSQLs(schema string, tb *model.TableInfo, data [][]byte) ([]string, [][]interface{}, error) {
	if isErr, ok := isErrMocks[genInsertSQLErr]; ok && isErr {
		return nil, nil, errMock
	}

	return []string{"sql_insert"}, [][]interface{}{{}}, nil
}

func (t *mockTranslator) GenUpdateSQLs(schema string, tb *model.TableInfo, data [][]byte) ([]string, [][]interface{}, error) {
	if isErr, ok := isErrMocks[genUpdateSQLErr]; ok && isErr {
		return nil, nil, errMock
	}
	return []string{"sql_update"}, [][]interface{}{{}}, nil
}

func (t *mockTranslator) GenDeleteSQLsByID(schema string, tb *model.TableInfo, data []int64) ([]string, [][]interface{}, error) {
	if isErr, ok := isErrMocks[genDeleteSQLByIDErr]; ok && isErr {
		return nil, nil, errMock
	}
	return []string{"sql_delete_id"}, [][]interface{}{{}}, nil
}

func (t *mockTranslator) GenDeleteSQLs(schema string, tb *model.TableInfo, ty translator.OpType, data [][]byte) ([]string, [][]interface{}, error) {
	if isErr, ok := isErrMocks[genDeleteSQLErr]; ok && isErr {
		return nil, nil, errMock
	}
	return []string{"sql_delete"}, [][]interface{}{{}}, nil
}

func (t *mockTranslator) GenDDLSQL(schema string, sql string) (string, error) {
	if isErr, ok := isErrMocks[genDDLSQLErr]; ok && isErr {
		return "", errMock
	}

	return "", nil
}

func (t *testDrainerSuite) TestNewDrainer(c *C) {
	args := []string{
		"-metrics-addr", "127.0.0.1:9091",
<<<<<<< HEAD
		"-config-file", "../cmd/drainer/config.toml",
		"-dest-db-type", "mockSQL",
		"-init-commit-ts", "1",
=======
		"-config-file", "../cmd/drainer/drainer.toml",
>>>>>>> 6aa3233e
	}

	cfg := NewConfig()
	err := cfg.Parse(args)
	c.Assert(err, IsNil)
	d, err := NewDrainer(cfg, &mockCisternClient{})
	defer os.RemoveAll(cfg.DataDir)
	c.Assert(err, IsNil)

	// test save point
	d.savePoint(12)
	c.Assert(d.meta.Pos(), Equals, int64(12))

	// test get history job and open err
	isErrMocks[dumpDDLJobsErr] = true
	err = d.Start()
	c.Assert(err, NotNil)

	// test new translator err
	d.cfg.DestDBType = "mockTestSQL"
	err = d.Start()
	c.Assert(err, NotNil)

	// test generate DML
	d.translator = &mockTranslator{}
	mutations := testGenTableMutation()
	b := newBatch(false, true, 12)
	err = d.translateSqls(mutations, b)
	c.Assert(err, IsNil)
	c.Assert(b.sqls, DeepEquals, []string{"sql_delete", "sql_update", "sql_insert", "sql_delete_id", "sql_delete"})

	// test translator
	translator.Register(d.cfg.DestDBType, d.translator)
	err = d.Start()
	c.Assert(err, NotNil)
}

func (t *testDrainerSuite) TestBatch(c *C) {
	b := newBatch(true, false, 12)
	b.addJob("drop table test", []interface{}{})
	c.Assert(b.sqls, HasLen, 1)
	c.Assert(b.args, HasLen, 1)
	c.Assert(b.commitTS, Equals, int64(12))
	c.Assert(b.isDDL, Equals, true)
	c.Assert(b.retry, Equals, false)
}

func (t *testDrainerSuite) TestHandleDDL(c *C) {
	var err error
	d := &Drainer{}
	d.jobs = make(map[int64]*model.Job)
	d.ignoreSchemaNames = make(map[string]struct{})
	d.schema, err = NewSchema(nil, nil)
	c.Assert(err, IsNil)
	dbName := model.NewCIStr("Test")
	ignoreDBName := model.NewCIStr("ignoreTest")
	colName := model.NewCIStr("A")
	tbName := model.NewCIStr("T")

	// check not found job
	_, sql, err := d.handleDDL(0)
	c.Assert(sql, Equals, "")
	c.Assert(err, NotNil, Commentf("should return not found job error"))

	// check cancelled job
	job := &model.Job{ID: 1, State: model.JobCancelled}
	d.jobs[job.ID] = job
	_, sql, err = d.handleDDL(job.ID)
	c.Assert(err, IsNil)
	c.Assert(sql, Equals, "")

	// check job.Query is empty
	job = &model.Job{ID: 1, State: model.JobDone}
	d.jobs[job.ID] = job
	_, sql, err = d.handleDDL(job.ID)
	c.Assert(sql, Equals, "")
	c.Assert(err, NotNil, Commentf("should return not found job.Query"))

	// db info
	dbInfo := &model.DBInfo{
		ID:    2,
		Name:  dbName,
		State: model.StatePublic,
	}
	// ignoreDB info
	ingnoreDBInfo := &model.DBInfo{
		ID:    4,
		Name:  ignoreDBName,
		State: model.StatePublic,
	}
	// table Info
	tblInfo := &model.TableInfo{
		ID:    6,
		Name:  tbName,
		State: model.StatePublic,
	}
	// column info
	colInfo := &model.ColumnInfo{
		ID:        8,
		Name:      colName,
		Offset:    0,
		FieldType: *types.NewFieldType(mysql.TypeLonglong),
		State:     model.StatePublic,
	}
	tblInfo.Columns = []*model.ColumnInfo{colInfo}

	d.ignoreSchemaNames[ingnoreDBInfo.Name.L] = struct{}{}

	testCases := []struct {
		name        string
		jobID       int64
		schemaID    int64
		tableID     int64
		jobType     model.ActionType
		args        []interface{}
		query       string
		resultQuery string
		schemaName  string
	}{
		{"createSchema", 3, 2, 0, model.ActionCreateSchema, []interface{}{123, dbInfo}, "create database Test", "create database Test", dbInfo.Name.L},
		{"createIgnoreSchema", 5, 4, 0, model.ActionCreateSchema, []interface{}{123, ingnoreDBInfo}, "create database ignoreTest", "", ""},
		{"createTable", 7, 2, 6, model.ActionCreateTable, []interface{}{123, tblInfo}, "create table T(id int);", "create table T(id int);", dbInfo.Name.L},
		{"addColumn", 9, 2, 6, model.ActionAddColumn, []interface{}{123, tblInfo}, "alter table t add a varchar(45);", "alter table t add a varchar(45);", dbInfo.Name.L},
		{"truncateTable", 11, 2, 6, model.ActionTruncateTable, []interface{}{123, tblInfo}, "truncate table t;", "truncate table t;", dbInfo.Name.L},
		{"dropTable", 12, 2, 10, model.ActionDropTable, []interface{}{}, "drop table t;", "drop table t;", dbInfo.Name.L},
		{"dropSchema", 13, 2, 0, model.ActionDropSchema, []interface{}{}, "drop database test;", "drop database test;", dbInfo.Name.L},
	}

	for _, testCase := range testCases {
		// prepare for ddl
		switch testCase.name {
		case "addColumn":
			tblInfo.Columns = []*model.ColumnInfo{colInfo}
		case "truncateTable":
			tblInfo.ID = 10
		}

		job = &model.Job{
			ID:       testCase.jobID,
			SchemaID: testCase.schemaID,
			TableID:  testCase.tableID,
			Type:     testCase.jobType,
			Args:     testCase.args,
			Query:    testCase.query,
		}
		testDoDDLAndCheck(c, d, job, false, testCase.resultQuery, testCase.schemaName)

		// custom check after ddl
		switch testCase.name {
		case "createSchema":
			_, ok := d.schema.SchemaByID(dbInfo.ID)
			c.Assert(ok, IsTrue)
		case "createTable":
			_, ok := d.schema.TableByID(tblInfo.ID)
			c.Assert(ok, IsTrue)
		case "addColumn", "truncateTable":
			tb, ok := d.schema.TableByID(tblInfo.ID)
			c.Assert(ok, IsTrue)
			c.Assert(tb.Columns, HasLen, 1)
		case "dropTable":
			_, ok := d.schema.TableByID(tblInfo.ID)
			c.Assert(ok, IsFalse)
		case "dropSchema":
			_, ok := d.schema.SchemaByID(job.SchemaID)
			c.Assert(ok, IsFalse)
		}
	}
}

func testDoDDLAndCheck(c *C, d *Drainer, job *model.Job, isErr bool, sql string, schema string) {
	var jobs []*model.Job
	jobs = append(jobs, mustTranslateJob(c, job))
	d.jobs[job.ID] = jobs[0]
	schemaName, s, err := d.handleDDL(job.ID)
	c.Assert(err != nil, Equals, isErr)
	c.Assert(sql, Equals, s)
	c.Assert(schemaName, Equals, schema)
}

func testGenTableMutation() []pb.TableMutation {
	return []pb.TableMutation{{
		TableId:      2,
		InsertedRows: [][]byte{{}},
		UpdatedRows:  [][]byte{{}},
		DeletedIds:   []int64{3},
		DeletedPks:   [][]byte{{}},
		DeletedRows:  [][]byte{{}},
		Sequence:     []pb.MutationType{pb.MutationType_DeletePK, pb.MutationType_Update, pb.MutationType_Insert, pb.MutationType_DeleteID, pb.MutationType_DeleteRow},
	}}
}<|MERGE_RESOLUTION|>--- conflicted
+++ resolved
@@ -195,13 +195,9 @@
 func (t *testDrainerSuite) TestNewDrainer(c *C) {
 	args := []string{
 		"-metrics-addr", "127.0.0.1:9091",
-<<<<<<< HEAD
-		"-config-file", "../cmd/drainer/config.toml",
 		"-dest-db-type", "mockSQL",
 		"-init-commit-ts", "1",
-=======
 		"-config-file", "../cmd/drainer/drainer.toml",
->>>>>>> 6aa3233e
 	}
 
 	cfg := NewConfig()
