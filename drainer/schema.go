// Copyright 2019 PingCAP, Inc.
//
// Licensed under the Apache License, Version 2.0 (the "License");
// you may not use this file except in compliance with the License.
// You may obtain a copy of the License at
//
//     http://www.apache.org/licenses/LICENSE-2.0
//
// Unless required by applicable law or agreed to in writing, software
// distributed under the License is distributed on an "AS IS" BASIS,
// See the License for the specific language governing permissions and
// limitations under the License.

package drainer

import (
	"encoding/json"

	"github.com/pingcap/errors"
	"github.com/pingcap/log"
	"github.com/pingcap/parser/ast"
	"github.com/pingcap/parser/charset"
	"github.com/pingcap/parser/model"
	"github.com/pingcap/parser/mysql"
	"github.com/pingcap/tidb-binlog/pkg/filter"
	"github.com/pingcap/tidb/ddl"
	_ "github.com/pingcap/tidb/planner/core" // init expression.EvalAstExpr
	"go.uber.org/zap"
)

const implicitColName = "_tidb_rowid"
const implicitColID = -1

// Schema stores the source TiDB all schema infomations
// schema infomations could be changed by drainer init and ddls appear
type Schema struct {
	tableIDToName  map[int64]TableName
	schemaNameToID map[string]int64

	schemas map[int64]*model.DBInfo
	tables  map[int64]*model.TableInfo

	truncateTableID map[int64]struct{}
	tblsDroppingCol map[int64]bool

	schemaMetaVersion int64

	hasImplicitCol bool

	jobs                []*model.Job
	dbInfos             map[schemaKey]schemaInfo
	tbInfos             map[schemaKey]schemaInfo
	version2SchemaTable map[int64]TableName
	currentVersion      int64
}

// TableName stores the table and schema name
type TableName = filter.TableName

// NewSchema returns the Schema object
func NewSchema(jobs []*model.Job, dbInfos map[schemaKey]schemaInfo, tbInfos map[schemaKey]schemaInfo, hasImplicitCol bool) (*Schema, error) {
	s := &Schema{
		hasImplicitCol:      hasImplicitCol,
		version2SchemaTable: make(map[int64]TableName),
		truncateTableID:     make(map[int64]struct{}),
		tblsDroppingCol:     make(map[int64]bool),
		jobs:                jobs,
		dbInfos:             dbInfos,
		tbInfos:             tbInfos,
	}

	s.tableIDToName = make(map[int64]TableName)
	s.schemas = make(map[int64]*model.DBInfo)
	s.schemaNameToID = make(map[string]int64)
	s.tables = make(map[int64]*model.TableInfo)

	return s, nil
}

func (s *Schema) String() string {
	mp := map[string]interface{}{
		"tableIDToName":  s.tableIDToName,
		"schemaNameToID": s.schemaNameToID,
		// "schemas":           s.schemas,
		// "tables":            s.tables,
		"schemaMetaVersion": s.schemaMetaVersion,
		"hasImplicitCol":    s.hasImplicitCol,
	}

	data, _ := json.MarshalIndent(mp, "\t", "\t")

	return string(data)
}

// SchemaMetaVersion returns the current schemaversion in drainer
func (s *Schema) SchemaMetaVersion() int64 {
	return s.schemaMetaVersion
}

// SchemaAndTableName returns the tableName by table id
func (s *Schema) SchemaAndTableName(id int64) (string, string, bool) {
	tn, ok := s.tableIDToName[id]
	if !ok {
		return "", "", false
	}

	return tn.Schema, tn.Table, true
}

// SchemaByID returns the DBInfo by schema id
func (s *Schema) SchemaByID(id int64) (val *model.DBInfo, ok bool) {
	val, ok = s.schemas[id]
	return
}

// SchemaByTableID returns the schema ID by table ID
func (s *Schema) SchemaByTableID(tableID int64) (*model.DBInfo, bool) {
	tn, ok := s.tableIDToName[tableID]
	if !ok {
		return nil, false
	}
	schemaID, ok := s.schemaNameToID[tn.Schema]
	if !ok {
		return nil, false
	}
	return s.SchemaByID(schemaID)
}

// TableByID returns the TableInfo by table id
func (s *Schema) TableByID(id int64) (val *model.TableInfo, ok bool) {
	val, ok = s.tables[id]
	return
}

// DropSchema deletes the given DBInfo
func (s *Schema) DropSchema(id int64) (string, error) {
	schema, ok := s.schemas[id]
	if !ok {
		return "", errors.NotFoundf("schema %d", id)
	}

	for _, table := range schema.Tables {
		delete(s.tables, table.ID)
		delete(s.tableIDToName, table.ID)
	}

	delete(s.schemas, id)
	delete(s.schemaNameToID, schema.Name.O)

	return schema.Name.O, nil
}

// CreateSchema adds new DBInfo
func (s *Schema) CreateSchema(db *model.DBInfo) error {
	if _, ok := s.schemas[db.ID]; ok {
		return errors.AlreadyExistsf("schema %s(%d)", db.Name, db.ID)
	}

	s.schemas[db.ID] = db
	s.schemaNameToID[db.Name.O] = db.ID

	log.Debug("create schema failed, schema id", zap.String("name", db.Name.O), zap.Int64("id", db.ID))
	return nil
}

// DropTable deletes the given TableInfo
func (s *Schema) DropTable(id int64) (string, error) {
	table, ok := s.tables[id]
	if !ok {
		return "", errors.NotFoundf("table %d", id)
	}
	err := s.removeTable(id)
	if err != nil {
		return "", errors.Trace(err)
	}

	delete(s.tables, id)
	delete(s.tableIDToName, id)

	log.Debug("drop table success", zap.String("name", table.Name.O), zap.Int64("id", id))
	return table.Name.O, nil
}

// CreateTable creates new TableInfo
func (s *Schema) CreateTable(schema *model.DBInfo, table *model.TableInfo) error {
	_, ok := s.tables[table.ID]
	if ok {
		return errors.AlreadyExistsf("table %s.%s", schema.Name, table.Name)
	}

	if s.hasImplicitCol && !table.PKIsHandle {
		addImplicitColumn(table)
	}

	schema.Tables = append(schema.Tables, table)
	s.tables[table.ID] = table
	s.tableIDToName[table.ID] = TableName{Schema: schema.Name.O, Table: table.Name.O}

	log.Debug("create table success", zap.String("name", schema.Name.O+"."+table.Name.O), zap.Int64("id", table.ID))
	return nil
}

// ReplaceTable replace the table by new tableInfo
func (s *Schema) ReplaceTable(table *model.TableInfo) error {
	_, ok := s.tables[table.ID]
	if !ok {
		return errors.NotFoundf("table %s(%d)", table.Name, table.ID)
	}

	if s.hasImplicitCol && !table.PKIsHandle {
		addImplicitColumn(table)
	}

	s.tables[table.ID] = table

	return nil
}

func (s *Schema) removeTable(tableID int64) error {
	schema, ok := s.SchemaByTableID(tableID)
	if !ok {
		return errors.NotFoundf("table(%d)'s schema", tableID)
	}

	for i := range schema.Tables {
		if schema.Tables[i].ID == tableID {
			copy(schema.Tables[i:], schema.Tables[i+1:])
			schema.Tables = schema.Tables[:len(schema.Tables)-1]
			return nil
		}
	}
	return nil
}

func (s *Schema) addJob(job *model.Job) {
	if len(s.jobs) == 0 || s.jobs[len(s.jobs)-1].BinlogInfo.SchemaVersion < job.BinlogInfo.SchemaVersion {
		s.jobs = append(s.jobs, job)
	}
}

func (s *Schema) handlePreviousDDLJobIfNeed(version int64) error {
	var i int
	for i = 0; i < len(s.jobs); i++ {
		job := s.jobs[i]

		if job.BinlogInfo.SchemaVersion > version {
			break
		}

		if job.BinlogInfo.SchemaVersion <= s.currentVersion {
			log.Warn("ddl job schema version is less than current version, skip this ddl job",
				zap.Stringer("job", job),
				zap.Int64("currentVersion", s.currentVersion))
			continue
		}

		if job.SchemaState == model.StateDeleteOnly && job.Type == model.ActionDropColumn {
			s.tblsDroppingCol[job.TableID] = true
			log.Info("Got DeleteOnly Job", zap.Stringer("job", job))
			continue
		}
		_, _, _, err := s.handleDDL(job)
		if err != nil {
			return errors.Annotatef(err, "handle ddl job %v failed, the schema info: %s", s.jobs[i], s)
		}
	}

	s.jobs = s.jobs[i:]

	return nil
}

// handleDDL has four return values,
// the first value[string]: the schema name
// the second value[string]: the table name
// the third value[string]: the sql that is corresponding to the job
// the fourth value[error]: the handleDDL execution's err
func (s *Schema) handleDDL(job *model.Job) (schemaName string, tableName string, sql string, err error) {
	if skipJob(job) {
		log.Debug("Skip job", zap.Stringer("job", job))
		return "", "", "", nil
	}

	log.Debug("Handle job", zap.Stringer("job", job))

	sql = job.Query
	if sql == "" {
		return "", "", "", errors.Errorf("[ddl job sql miss]%+v", job)
	}

	switch job.Type {
	case model.ActionCreateSchema:
		// get the DBInfo from job rawArgs
		schema := job.BinlogInfo.DBInfo

		err := s.CreateSchema(schema)
		if err != nil {
			return "", "", "", errors.Trace(err)
		}

		s.version2SchemaTable[job.BinlogInfo.SchemaVersion] = TableName{Schema: schema.Name.O, Table: ""}
		s.currentVersion = job.BinlogInfo.SchemaVersion
		schemaName = schema.Name.O

	case model.ActionModifySchemaCharsetAndCollate:
		db := job.BinlogInfo.DBInfo
		if _, ok := s.schemas[db.ID]; !ok {
			return "", "", "", errors.NotFoundf("schema %s(%d)", db.Name, db.ID)
		}

		s.schemas[db.ID] = db
		s.schemaNameToID[db.Name.O] = db.ID
		s.version2SchemaTable[job.BinlogInfo.SchemaVersion] = TableName{Schema: db.Name.O, Table: ""}
		s.currentVersion = job.BinlogInfo.SchemaVersion
		schemaName = db.Name.O

	case model.ActionDropSchema:
		schemaName, err = s.DropSchema(job.SchemaID)
		if err != nil {
			return "", "", "", errors.Trace(err)
		}

		s.version2SchemaTable[job.BinlogInfo.SchemaVersion] = TableName{Schema: schemaName, Table: ""}
		s.currentVersion = job.BinlogInfo.SchemaVersion

	case model.ActionRenameTable:
		// ignore schema doesn't support reanme ddl
		_, ok := s.SchemaByTableID(job.TableID)
		if !ok {
			return "", "", "", errors.NotFoundf("table(%d) or it's schema", job.TableID)
		}
		// first drop the table
		_, err := s.DropTable(job.TableID)
		if err != nil {
			return "", "", "", errors.Trace(err)
		}
		// create table
		table := job.BinlogInfo.TableInfo
		schema, ok := s.SchemaByID(job.SchemaID)
		if !ok {
			return "", "", "", errors.NotFoundf("schema %d", job.SchemaID)
		}

		err = s.CreateTable(schema, table)
		if err != nil {
			return "", "", "", errors.Trace(err)
		}

		s.version2SchemaTable[job.BinlogInfo.SchemaVersion] = TableName{Schema: schema.Name.O, Table: table.Name.O}
		s.currentVersion = job.BinlogInfo.SchemaVersion
		schemaName = schema.Name.O
		tableName = table.Name.O

	case model.ActionCreateTable, model.ActionCreateView, model.ActionRecoverTable:
		table := job.BinlogInfo.TableInfo
		if table == nil {
			return "", "", "", errors.NotFoundf("table %d", job.TableID)
		}

		schema, ok := s.SchemaByID(job.SchemaID)
		if !ok {
			return "", "", "", errors.NotFoundf("schema %d", job.SchemaID)
		}

		err := s.CreateTable(schema, table)
		if err != nil {
			return "", "", "", errors.Trace(err)
		}

		s.version2SchemaTable[job.BinlogInfo.SchemaVersion] = TableName{Schema: schema.Name.O, Table: table.Name.O}
		s.currentVersion = job.BinlogInfo.SchemaVersion
		schemaName = schema.Name.O
		tableName = table.Name.O

	case model.ActionDropTable, model.ActionDropView:
		schema, ok := s.SchemaByID(job.SchemaID)
		if !ok {
			return "", "", "", errors.NotFoundf("schema %d", job.SchemaID)
		}

		tableName, err = s.DropTable(job.TableID)
		if err != nil {
			return "", "", "", errors.Trace(err)
		}

		s.version2SchemaTable[job.BinlogInfo.SchemaVersion] = TableName{Schema: schema.Name.O, Table: tableName}
		s.currentVersion = job.BinlogInfo.SchemaVersion
		schemaName = schema.Name.O

	case model.ActionTruncateTable:
		schema, ok := s.SchemaByID(job.SchemaID)
		if !ok {
			return "", "", "", errors.NotFoundf("schema %d", job.SchemaID)
		}

		// job.TableID is the old table id, different from table.ID
		_, err := s.DropTable(job.TableID)
		if err != nil {
			return "", "", "", errors.Trace(err)
		}

		table := job.BinlogInfo.TableInfo
		if table == nil {
			return "", "", "", errors.NotFoundf("table %d", job.TableID)
		}

		err = s.CreateTable(schema, table)
		if err != nil {
			return "", "", "", errors.Trace(err)
		}

		s.version2SchemaTable[job.BinlogInfo.SchemaVersion] = TableName{Schema: schema.Name.O, Table: table.Name.O}
		s.currentVersion = job.BinlogInfo.SchemaVersion
		schemaName = schema.Name.O
		tableName = table.Name.O
		s.truncateTableID[job.TableID] = struct{}{}

	default:
		binlogInfo := job.BinlogInfo
		if binlogInfo == nil {
			return "", "", "", errors.NotFoundf("table %d", job.TableID)
		}
		tbInfo := binlogInfo.TableInfo
		if tbInfo == nil {
			return "", "", "", errors.NotFoundf("table %d", job.TableID)
		}

		schema, ok := s.SchemaByID(job.SchemaID)
		if !ok {
			return "", "", "", errors.NotFoundf("schema %d", job.SchemaID)
		}

		err := s.ReplaceTable(tbInfo)
		if err != nil {
			return "", "", "", errors.Trace(err)
		}

		s.version2SchemaTable[job.BinlogInfo.SchemaVersion] = TableName{Schema: schema.Name.O, Table: tbInfo.Name.O}
		s.currentVersion = job.BinlogInfo.SchemaVersion
		schemaName = schema.Name.O
		tableName = tbInfo.Name.O

		if job.Type == model.ActionDropColumn {
			log.Info("Finished dropping column", zap.Stringer("job", job))
			delete(s.tblsDroppingCol, job.TableID)
		}
	}

	return
}

// IsDroppingColumn returns true if the table is in the middle of dropping a column
func (s *Schema) IsDroppingColumn(id int64) bool {
	return s.tblsDroppingCol[id]
}

// IsTruncateTableID returns true if the table id have been truncated by truncate table DDL
func (s *Schema) IsTruncateTableID(id int64) bool {
	_, ok := s.truncateTableID[id]
	return ok
}

func (s *Schema) getSchemaTableAndDelete(version int64) (string, string, error) {
	schemaTable, ok := s.version2SchemaTable[version]
	if !ok {
		return "", "", errors.NotFoundf("version: %d", version)
	}
	delete(s.version2SchemaTable, version)

	return schemaTable.Schema, schemaTable.Table, nil
}

func addImplicitColumn(table *model.TableInfo) {
	newColumn := &model.ColumnInfo{
		ID:   implicitColID,
		Name: model.NewCIStr(implicitColName),
	}
	newColumn.Tp = mysql.TypeInt24
	table.Columns = append(table.Columns, newColumn)

	newIndex := &model.IndexInfo{
		Primary: true,
		Columns: []*model.IndexColumn{{Name: model.NewCIStr(implicitColName)}},
	}
	table.Indices = []*model.IndexInfo{newIndex}
}

// TiDB write DDL Binlog for every DDL Job, we must ignore jobs that are cancelled or rollback
// For older version TiDB, it write DDL Binlog in the txn that the state of job is changed to *synced*
// Now, it write DDL Binlog in the txn that the state of job is changed to *done* (before change to *synced*)
// At state *done*, it will be always and only changed to *synced*.
func skipJob(job *model.Job) bool {
	return !job.IsSynced() && !job.IsDone()
}

// learn from handlePreviousDDLJobIfNeed
func (s *Schema) handlePreviousSchemasIfNeed(version int64) error {
	// start from 1 is ok?
	v := int64(1)
	for key, info := range s.dbInfos {
		if v > version {
			return nil
		}
		if v <= s.currentVersion {
			log.Warn("schema version is less than current version, skip this schema",
				zap.String("db", key.schemaName),
				zap.String("stmt", info.stmt),
				zap.Int64("id", info.id),
				zap.Int64("currentVersion", s.currentVersion))
			continue
		}
<<<<<<< HEAD
		_, _, _, err := s.handleCreateSchema(info.stmt, info.id, v)
		if err != nil {
			log.Error("fail to handle create schema", zap.Error(err))
=======
		if job, err := s.mockCreateSchemaJob(info.stmt, info.id, v); err != nil {
			return err
		} else if _, _, _, err = s.handleDDL(job); err != nil {
			return err
>>>>>>> 933b7702
		}
		v++
	}

	for key, info := range s.tbInfos {
		if v > version {
			return nil
		}
		if v <= s.currentVersion {
			log.Warn("schema version is less than current version, skip this schema",
				zap.String("db", key.schemaName),
				zap.String("tb", key.tableName),
				zap.String("stmt", info.stmt),
				zap.Int64("id", info.id),
				zap.Int64("currentVersion", s.currentVersion))
			continue
		}
		dbInfo, ok := s.dbInfos[schemaKey{schemaName: key.schemaName}]
		if !ok {
			return errors.Errorf("schema %s not found", key.schemaName)
		}
<<<<<<< HEAD
		_, _, _, err := s.handleCreateTable(info.stmt, dbInfo.id, info.id, v)
		if err != nil {
			log.Error("fail to handle create table", zap.Error(err))
=======
		if job, err := s.mockCreateTableJob(info.stmt, dbInfo.id, info.id, v); err != nil {
			return err
		} else if _, _, _, err = s.handleDDL(job); err != nil {
			return err
>>>>>>> 933b7702
		}
		v++
	}
	return nil
}

// learn from https://github.com/pingcap/tidb/blob/7f2b1359a4829b571b1e7714088aebc216f6455a/ddl/ddl_api.go#L1839
func getCharsetAndCollateInDatabaseOption(startIdx int, options []*ast.DatabaseOption) (chs, coll string, err error) {
	for i := startIdx; i < len(options); i++ {
		opt := options[i]
		// we set the charset to the last option. example: alter table t charset latin1 charset utf8 collate utf8_bin;
		// the charset will be utf8, collate will be utf8_bin
		switch opt.Tp {
		case ast.DatabaseOptionCharset:
			name, defaultCollation, err := charset.GetCharsetInfo(opt.Value)
			if err != nil {
				return "", "", err
			}
			if len(chs) == 0 {
				chs = name
			} else if chs != name {
				return "", "", errors.Errorf("conflicting declarations, lhs: %s, rhs %s", chs, name)
			}
			if len(coll) == 0 {
				coll = defaultCollation
			}
		case ast.DatabaseOptionCollate:
			info, err := charset.GetCollationByName(opt.Value)
			if err != nil {
				return "", "", err
			}
			if len(chs) == 0 {
				chs = info.CharsetName
			} else if chs != info.CharsetName {
				return "", "", errors.Errorf("collation charset mismatch, lhs: %s, rhs: %s", info.Name, chs)
			}
			coll = info.Name
		}
	}
	return
}

func createDBInfo(schemaID int64, stmt string) (*model.DBInfo, error) {
	p, err := getParserFromSQLModeStr(mysql.DefaultSQLMode)
	if err != nil {
		return nil, err
	}
	stmtNode, err := p.ParseOneStmt(stmt, "", "")
	if err != nil {
		return nil, err
	}
	createStmt, ok := stmtNode.(*ast.CreateDatabaseStmt)
	if !ok {
		return nil, errors.Errorf("%s is not a create database statement", stmt)
	}
	chs, col, err := getCharsetAndCollateInDatabaseOption(0, createStmt.Options)
	if err != nil {
		log.L().Error("get charset and collate error", zap.Error(err))
		return nil, err
	}
	return &model.DBInfo{
		ID:      schemaID,
		Name:    model.NewCIStr(createStmt.Name),
		State:   model.StatePublic,
		Charset: chs,
		Collate: col,
	}, nil
}

func createTableInfo(tableID int64, stmt string) (*model.TableInfo, error) {
	p, err := getParserFromSQLModeStr(mysql.DefaultSQLMode)
	if err != nil {
		return nil, err
	}
	stmtNode, err := p.ParseOneStmt(stmt, "", "")
	if err != nil {
		return nil, err
	}
	createStmt, ok := stmtNode.(*ast.CreateTableStmt)
	if !ok {
		return nil, errors.Errorf("%s is not a create table statement", stmt)
	}
	ti, err := ddl.BuildTableInfoFromAST(createStmt)
	if err != nil {
		return nil, err
	}
	ti.State = model.StatePublic
	ti.ID = tableID
	return ti, nil
}

func (s *Schema) mockCreateSchemaJob(stmt string, schemaID, schemaVersion int64) (*model.Job, error) {
	dbInfo, err := createDBInfo(schemaID, stmt)
	if err != nil {
		return nil, err
	}
	return &model.Job{
		Type:  model.ActionCreateSchema,
		State: model.JobStateDone,
		Query: stmt,
		BinlogInfo: &model.HistoryInfo{
			SchemaVersion: schemaVersion,
			DBInfo:        dbInfo,
		},
	}, nil
}

func (s *Schema) mockCreateTableJob(stmt string, schemaID, tableID, schemaVersion int64) (*model.Job, error) {
	tableInfo, err := createTableInfo(tableID, stmt)
	if err != nil {
		return nil, err
	}
	return &model.Job{
		Type:     model.ActionCreateTable,
		State:    model.JobStateDone,
		Query:    stmt,
		SchemaID: schemaID,
		BinlogInfo: &model.HistoryInfo{
			SchemaVersion: schemaVersion,
			TableInfo:     tableInfo,
		},
	}, nil
}<|MERGE_RESOLUTION|>--- conflicted
+++ resolved
@@ -509,16 +509,11 @@
 				zap.Int64("currentVersion", s.currentVersion))
 			continue
 		}
-<<<<<<< HEAD
-		_, _, _, err := s.handleCreateSchema(info.stmt, info.id, v)
-		if err != nil {
+		if job, err := s.mockCreateSchemaJob(info.stmt, info.id, v); err != nil {
 			log.Error("fail to handle create schema", zap.Error(err))
-=======
-		if job, err := s.mockCreateSchemaJob(info.stmt, info.id, v); err != nil {
 			return err
 		} else if _, _, _, err = s.handleDDL(job); err != nil {
 			return err
->>>>>>> 933b7702
 		}
 		v++
 	}
@@ -540,16 +535,11 @@
 		if !ok {
 			return errors.Errorf("schema %s not found", key.schemaName)
 		}
-<<<<<<< HEAD
-		_, _, _, err := s.handleCreateTable(info.stmt, dbInfo.id, info.id, v)
-		if err != nil {
+		if job, err := s.mockCreateTableJob(info.stmt, dbInfo.id, info.id, v); err != nil {
 			log.Error("fail to handle create table", zap.Error(err))
-=======
-		if job, err := s.mockCreateTableJob(info.stmt, dbInfo.id, info.id, v); err != nil {
 			return err
 		} else if _, _, _, err = s.handleDDL(job); err != nil {
 			return err
->>>>>>> 933b7702
 		}
 		v++
 	}
