// Copyright 2019 PingCAP, Inc.
//
// Licensed under the Apache License, Version 2.0 (the "License");
// you may not use this file except in compliance with the License.
// You may obtain a copy of the License at
//
//     http://www.apache.org/licenses/LICENSE-2.0
//
// Unless required by applicable law or agreed to in writing, software
// distributed under the License is distributed on an "AS IS" BASIS,
// See the License for the specific language governing permissions and
// limitations under the License.

package sync

import (
	"database/sql"
	"strings"
	"sync"

	"github.com/pingcap/errors"
	"github.com/pingcap/log"
	"github.com/pingcap/tidb-binlog/drainer/relay"
	"github.com/pingcap/tidb-binlog/drainer/translator"
	"github.com/pingcap/tidb-binlog/pkg/loader"
	"github.com/prometheus/client_golang/prometheus"
)

var _ Syncer = &MysqlSyncer{}

// MysqlSyncer sync binlog to Mysql
type MysqlSyncer struct {
	db      *sql.DB
	loader  loader.Loader
	relayer relay.Relayer

	*baseSyncer
}

// should only be used for unit test to create mock db
var createDB = loader.CreateDBWithSQLMode

// CreateLoader create the Loader instance.
func CreateLoader(
	cfg *DBConfig,
	worker int,
	batchSize int,
	queryHistogramVec *prometheus.HistogramVec,
	sqlMode *string,
	destDBType string,
) (db *sql.DB, ld loader.Loader, err error) {
	db, err = createDB(cfg.User, cfg.Password, cfg.Host, cfg.Port, sqlMode)
	if err != nil {
		return nil, nil, errors.Trace(err)
	}

	var opts []loader.Option
	opts = append(opts, loader.WorkerCount(worker), loader.BatchSize(batchSize), loader.SaveAppliedTS(destDBType == "tidb"))
	if queryHistogramVec != nil {
		opts = append(opts, loader.Metrics(&loader.MetricsGroup{
			QueryHistogramVec: queryHistogramVec,
			EventCounterVec:   nil,
		}))
	}

<<<<<<< HEAD
	ld, err = loader.NewLoader(db, opts...)
	if err != nil {
		db.Close()
		return nil, nil, errors.Trace(err)
	}

	return
}

// NewMysqlSyncer returns a instance of MysqlSyncer
func NewMysqlSyncer(
	cfg *DBConfig,
	tableInfoGetter translator.TableInfoGetter,
	worker int,
	batchSize int,
	queryHistogramVec *prometheus.HistogramVec,
	sqlMode *string,
	destDBType string,
	relayer relay.Relayer,
) (*MysqlSyncer, error) {
	db, loader, err := CreateLoader(cfg, worker, batchSize, queryHistogramVec, sqlMode, destDBType)
=======
	if cfg.SyncMode != 0 {
		mode := loader.SyncMode(cfg.SyncMode)
		opts = append(opts, loader.SyncModeOption(mode))

		if mode == loader.SyncPartialColumn {
			var oldMode, newMode string
			oldMode, newMode, err = relaxSQLMode(db)
			if err != nil {
				return nil, errors.Trace(err)
			}

			if newMode != oldMode {
				db.Close()
				db, err = createDB(cfg.User, cfg.Password, cfg.Host, cfg.Port, &newMode)
				if err != nil {
					return nil, errors.Trace(err)
				}
			}
		}
	}

	loader, err := loader.NewLoader(db, opts...)
>>>>>>> 43fb8184
	if err != nil {
		return nil, errors.Trace(err)
	}

	s := &MysqlSyncer{
		db:         db,
		loader:     loader,
		relayer:    relayer,
		baseSyncer: newBaseSyncer(tableInfoGetter),
	}

	go s.run()

	return s, nil
}

// set newMode as the oldMode query from db by removing "STRICT_TRANS_TABLES".
func relaxSQLMode(db *sql.DB) (oldMode string, newMode string, err error) {
	row := db.QueryRow("SELECT @@SESSION.sql_mode;")
	err = row.Scan(&oldMode)
	if err != nil {
		return "", "", errors.Trace(err)
	}

	toRemove := "STRICT_TRANS_TABLES"
	newMode = oldMode

	if !strings.Contains(oldMode, toRemove) {
		return
	}

	// concatenated by "," like: mode1,mode2
	newMode = strings.Replace(newMode, toRemove+",", "", -1)
	newMode = strings.Replace(newMode, ","+toRemove, "", -1)
	newMode = strings.Replace(newMode, toRemove, "", -1)

	return
}

// SetSafeMode make the MysqlSyncer to use safe mode or not
func (m *MysqlSyncer) SetSafeMode(mode bool) {
	m.loader.SetSafeMode(mode)
}

// Sync implements Syncer interface
func (m *MysqlSyncer) Sync(item *Item) error {
	// `relayer` is nil if relay log is disabled.
	if m.relayer != nil {
		pos, err := m.relayer.WriteBinlog(item.Schema, item.Table, item.Binlog, item.PrewriteValue)
		if err != nil {
			return err
		}
		item.RelayLogPos = pos
	}

	txn, err := translator.TiBinlogToTxn(m.tableInfoGetter, item.Schema, item.Table, item.Binlog, item.PrewriteValue)
	if err != nil {
		return errors.Trace(err)
	}

	txn.Metadata = item

	select {
	case <-m.errCh:
		return m.err
	case m.loader.Input() <- txn:
		return nil
	}
}

// Close implements Syncer interface
func (m *MysqlSyncer) Close() error {
	m.loader.Close()

	err := <-m.Error()

	if m.relayer != nil {
		closeRelayerErr := m.relayer.Close()
		if err != nil {
			err = closeRelayerErr
		}
	}

	return err
}

func (m *MysqlSyncer) run() {
	var wg sync.WaitGroup

	// handle success
	wg.Add(1)
	go func() {
		defer wg.Done()

		for txn := range m.loader.Successes() {
			item := txn.Metadata.(*Item)
			item.AppliedTS = txn.AppliedTS
			if m.relayer != nil {
				m.relayer.GCBinlog(item.RelayLogPos)
			}
			m.success <- item
		}
		close(m.success)
		log.Info("Successes chan quit")
	}()

	// run loader
	err := m.loader.Run()

	wg.Wait()
	m.db.Close()
	m.setErr(err)
}<|MERGE_RESOLUTION|>--- conflicted
+++ resolved
@@ -48,6 +48,7 @@
 	queryHistogramVec *prometheus.HistogramVec,
 	sqlMode *string,
 	destDBType string,
+	syncMode int,
 ) (db *sql.DB, ld loader.Loader, err error) {
 	db, err = createDB(cfg.User, cfg.Password, cfg.Host, cfg.Port, sqlMode)
 	if err != nil {
@@ -63,7 +64,27 @@
 		}))
 	}
 
-<<<<<<< HEAD
+	if syncMode != 0 {
+		mode := loader.SyncMode(cfg.SyncMode)
+		opts = append(opts, loader.SyncModeOption(mode))
+
+		if mode == loader.SyncPartialColumn {
+			var oldMode, newMode string
+			oldMode, newMode, err = relaxSQLMode(db)
+			if err != nil {
+				return nil, nil, errors.Trace(err)
+			}
+
+			if newMode != oldMode {
+				db.Close()
+				db, err = createDB(cfg.User, cfg.Password, cfg.Host, cfg.Port, &newMode)
+				if err != nil {
+					return nil, nil, errors.Trace(err)
+				}
+			}
+		}
+	}
+
 	ld, err = loader.NewLoader(db, opts...)
 	if err != nil {
 		db.Close()
@@ -84,31 +105,7 @@
 	destDBType string,
 	relayer relay.Relayer,
 ) (*MysqlSyncer, error) {
-	db, loader, err := CreateLoader(cfg, worker, batchSize, queryHistogramVec, sqlMode, destDBType)
-=======
-	if cfg.SyncMode != 0 {
-		mode := loader.SyncMode(cfg.SyncMode)
-		opts = append(opts, loader.SyncModeOption(mode))
-
-		if mode == loader.SyncPartialColumn {
-			var oldMode, newMode string
-			oldMode, newMode, err = relaxSQLMode(db)
-			if err != nil {
-				return nil, errors.Trace(err)
-			}
-
-			if newMode != oldMode {
-				db.Close()
-				db, err = createDB(cfg.User, cfg.Password, cfg.Host, cfg.Port, &newMode)
-				if err != nil {
-					return nil, errors.Trace(err)
-				}
-			}
-		}
-	}
-
-	loader, err := loader.NewLoader(db, opts...)
->>>>>>> 43fb8184
+	db, loader, err := CreateLoader(cfg, worker, batchSize, queryHistogramVec, sqlMode, destDBType, cfg.SyncMode)
 	if err != nil {
 		return nil, errors.Trace(err)
 	}
