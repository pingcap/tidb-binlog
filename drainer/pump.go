package drainer

import (
	"sync/atomic"
	"time"

	"github.com/juju/errors"
	"github.com/ngaut/log"
	"github.com/pingcap/tidb-binlog/pkg/util"
	"github.com/pingcap/tidb-binlog/pump"
	pb "github.com/pingcap/tipb/go-binlog"
	"golang.org/x/net/context"
	"google.golang.org/grpc"
)

const (
	receiveBinlogRetryTime = 10
	binlogChanSize         = 10
)

// Pump holds the connection to a pump node, and keeps the savepoint of binlog last read
type Pump struct {
	nodeID    string
	addr      string
	clusterID uint64
	// the latest binlog ts that pump had handled
	latestTS int64

	isClosed int32

	isPaused int32

	errCh chan error

	pullCli  pb.Pump_PullBinlogsClient
	grpcConn *grpc.ClientConn
}

// NewPump returns an instance of Pump
func NewPump(nodeID, addr string, clusterID uint64, startTs int64, errCh chan error) *Pump {
	return &Pump{
		nodeID:    pump.FormatNodeID(nodeID),
		addr:      addr,
		clusterID: clusterID,
		latestTS:  startTs,
		errCh:     errCh,
	}
}

// Close sets isClose to 1, and pull binlog will be exit.
func (p *Pump) Close() {
	log.Infof("[pump %s] is closing", p.nodeID)
	atomic.StoreInt32(&p.isClosed, 1)
}

// Pause sets isPaused to 1, and stop pull binlog from pump. This function is reentrant.
func (p *Pump) Pause() {
	// use CompareAndSwapInt32 to avoid redundant log
	if atomic.CompareAndSwapInt32(&p.isPaused, 0, 1) {
		log.Infof("[pump %s] pause pull binlog", p.nodeID)
	}
}

// Continue sets isPaused to 0, and continue pull binlog from pump. This function is reentrant.
func (p *Pump) Continue(pctx context.Context) {
	// use CompareAndSwapInt32 to avoid redundant log
	if atomic.CompareAndSwapInt32(&p.isPaused, 1, 0) {
		log.Infof("[pump %s] continue pull binlog", p.nodeID)
	}
}

// PullBinlog returns the chan to get item from pump
func (p *Pump) PullBinlog(pctx context.Context, last int64) chan MergeItem {
	// initial log
	pLog := util.NewLog()
	labelReceive := "receive binlog"
	labelCreateConn := "create conn"
	pLog.Add(labelReceive, 10*time.Second)
	pLog.Add(labelCreateConn, 10*time.Second)

	ret := make(chan MergeItem, binlogChanSize)

	go func() {
		log.Debugf("[pump %s] start PullBinlog", p.nodeID)

		defer func() {
			close(ret)
			if p.grpcConn != nil {
				p.grpcConn.Close()
			}
			log.Debugf("[pump %s] stop PullBinlog", p.nodeID)
		}()

		needReCreateConn := false
		for {
			if atomic.LoadInt32(&p.isClosed) == 1 {
				return
			}

			if atomic.LoadInt32(&p.isPaused) == 1 {
				// this pump is paused, wait until it can pull binlog again
				log.Debugf("[pump %s] is paused", p.nodeID)
				time.Sleep(time.Second)
				continue
			}

			if p.grpcConn == nil || needReCreateConn {
				log.Info("old connection is unavaliable, create pull binlogs client again")
				err := p.createPullBinlogsClient(pctx, last)
				if err != nil {
					log.Errorf("[pump %s] create pull binlogs client error %v", p.nodeID, err)
					time.Sleep(time.Second)
					continue
				}

				needReCreateConn = false
			}

			resp, err := p.pullCli.Recv()
			if err != nil {
				pLog.Print(labelReceive, func() {
					log.Errorf("[pump %s] receive binlog error %v", p.nodeID, err)
				})

				needReCreateConn = true

				time.Sleep(time.Second)
				// TODO: add metric here
				continue
			}

			binlog := new(pb.Binlog)
			err = binlog.Unmarshal(resp.Entity.Payload)
			if err != nil {
				log.Errorf("[pump %s] unmarshal binlog error: %v", p.nodeID, err)
				p.reportErr(pctx, err)
				return
			}

			item := &binlogItem{
				binlog: binlog,
				nodeID: p.nodeID,
			}
			select {
			case ret <- item:
				if binlog.CommitTs > last {
					last = binlog.CommitTs
					p.latestTS = binlog.CommitTs
				} else {
					log.Errorf("[pump %s] receive unsort binlog", p.nodeID)
				}
			case <-pctx.Done():
				return
			}
		}
	}()

	return ret
}

<<<<<<< HEAD
func (p *Pump) createPullBinlogsClient(ctx context.Context, last int64) error {
	if p.grpcConn != nil {
		p.grpcConn.Close()
	}

	conn, err := grpc.Dial(p.addr, grpc.WithInsecure())
=======
func (p *Pump) createPullBinlogsClient(ctx context.Context, last int64) (pb.Pump_PullBinlogsClient, *grpc.ClientConn, error) {
	conn, err := grpc.Dial(p.addr, grpc.WithInsecure(), grpc.WithDefaultCallOptions(grpc.MaxCallRecvMsgSize(maxMsgSize)))
>>>>>>> e935de25
	if err != nil {
		log.Errorf("[pump %s] create grpc dial error %v", p.nodeID, err)
		p.pullCli = nil
		p.grpcConn = nil
		return errors.Trace(err)
	}

	cli := pb.NewPumpClient(conn)

	in := &pb.PullBinlogReq{
		ClusterID: p.clusterID,
		StartFrom: pb.Pos{Offset: last},
	}
	pullCli, err := cli.PullBinlogs(ctx, in)
	if err != nil {
		log.Error("[pump %s] create PullBinlogs client error %v", p.nodeID, err)
		conn.Close()
		p.pullCli = nil
		p.grpcConn = nil
		return errors.Trace(err)
	}

	p.pullCli = pullCli
	p.grpcConn = conn

	return nil
}

func (p *Pump) reportErr(ctx context.Context, err error) {
	select {
	case <-ctx.Done():
		return
	case p.errCh <- err:
		return
	}
}<|MERGE_RESOLUTION|>--- conflicted
+++ resolved
@@ -158,17 +158,12 @@
 	return ret
 }
 
-<<<<<<< HEAD
 func (p *Pump) createPullBinlogsClient(ctx context.Context, last int64) error {
 	if p.grpcConn != nil {
 		p.grpcConn.Close()
 	}
 
-	conn, err := grpc.Dial(p.addr, grpc.WithInsecure())
-=======
-func (p *Pump) createPullBinlogsClient(ctx context.Context, last int64) (pb.Pump_PullBinlogsClient, *grpc.ClientConn, error) {
 	conn, err := grpc.Dial(p.addr, grpc.WithInsecure(), grpc.WithDefaultCallOptions(grpc.MaxCallRecvMsgSize(maxMsgSize)))
->>>>>>> e935de25
 	if err != nil {
 		log.Errorf("[pump %s] create grpc dial error %v", p.nodeID, err)
 		p.pullCli = nil
