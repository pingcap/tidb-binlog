--- conflicted
+++ resolved
@@ -25,29 +25,12 @@
 	clusterID uint64
 	// the latest binlog ts that pump had handled
 	latestTS int64
-<<<<<<< HEAD
 
 	isClosed int32
 
 	isPaused int32
 
 	errCh chan error
-}
-
-// NewPump returns an instance of Pump
-func NewPump(nodeID, addr string, clusterID uint64, startTs int64, errCh chan error) *Pump {
-	nodeID, err := pump.FormatNodeID(nodeID)
-	if err != nil {
-		log.Warnf("[pump %s] node id maybe illegal", nodeID)
-	}
-=======
-
-	isClosed int32
-
-	isPaused int32
-
-	errCh chan error
->>>>>>> c9f9743c
 
 	pullCli  pb.Pump_PullBinlogsClient
 	grpcConn *grpc.ClientConn
@@ -56,11 +39,7 @@
 // NewPump returns an instance of Pump
 func NewPump(nodeID, addr string, clusterID uint64, startTs int64, errCh chan error) *Pump {
 	return &Pump{
-<<<<<<< HEAD
-		nodeID:    nodeID,
-=======
 		nodeID:    pump.FormatNodeID(nodeID),
->>>>>>> c9f9743c
 		addr:      addr,
 		clusterID: clusterID,
 		latestTS:  startTs,
@@ -81,10 +60,9 @@
 		log.Infof("[pump %s] pause pull binlog", p.nodeID)
 	}
 }
-<<<<<<< HEAD
 
 // Continue sets isPaused to 0, and continue pull binlog from pump. This function is reentrant.
-func (p *Pump) Continue() {
+func (p *Pump) Continue(pctx context.Context) {
 	// use CompareAndSwapInt32 to avoid redundant log
 	if atomic.CompareAndSwapInt32(&p.isPaused, 1, 0) {
 		log.Infof("[pump %s] continue pull binlog", p.nodeID)
@@ -95,28 +73,25 @@
 func (p *Pump) PullBinlog(pctx context.Context, last int64) chan MergeItem {
 	// initial log
 	pLog := util.NewLog()
-	label := "receive binlog"
-	pLog.Add(label, time.Minute)
+	labelReceive := "receive binlog"
+	labelCreateConn := "create conn"
+	pLog.Add(labelReceive, 10*time.Second)
+	pLog.Add(labelCreateConn, 10*time.Second)
 
 	ret := make(chan MergeItem, binlogChanSize)
 
 	go func() {
 		log.Debugf("[pump %s] start PullBinlog", p.nodeID)
 
-		pullCli, grpcConn, err := p.createPullBinlogsClient(pctx, last)
-		if err != nil {
-			p.reportErr(pctx, err)
-			return
-		}
-
 		defer func() {
 			close(ret)
-			if grpcConn != nil {
-				grpcConn.Close()
+			if p.grpcConn != nil {
+				p.grpcConn.Close()
 			}
 			log.Debugf("[pump %s] stop PullBinlog", p.nodeID)
 		}()
 
+		needReCreateConn := false
 		for {
 			if atomic.LoadInt32(&p.isClosed) == 1 {
 				return
@@ -129,15 +104,33 @@
 				continue
 			}
 
-			resp, err := pullCli.Recv()
+			if p.grpcConn == nil || needReCreateConn {
+				log.Info("old connection is unavaliable, create pull binlogs client again")
+				err := p.createPullBinlogsClient(pctx, last)
+				if err != nil {
+					log.Errorf("[pump %s] create pull binlogs client error %v", p.nodeID, err)
+					time.Sleep(time.Second)
+					continue
+				}
+
+				needReCreateConn = false
+			}
+
+			beginTime := time.Now()
+			resp, err := p.pullCli.Recv()
 			if err != nil {
-				pLog.Print(label, func() {
+				pLog.Print(labelReceive, func() {
 					log.Errorf("[pump %s] receive binlog error %v", p.nodeID, err)
 				})
+
+				needReCreateConn = true
+
 				time.Sleep(time.Second)
 				// TODO: add metric here
 				continue
 			}
+			readBinlogHistogram.WithLabelValues(p.nodeID).Observe(time.Since(beginTime).Seconds())
+			readBinlogSizeHistogram.WithLabelValues(p.nodeID).Observe(float64(len(resp.Entity.Payload)))
 
 			binlog := new(pb.Binlog)
 			err = binlog.Unmarshal(resp.Entity.Payload)
@@ -168,114 +161,6 @@
 	return ret
 }
 
-func (p *Pump) createPullBinlogsClient(ctx context.Context, last int64) (pb.Pump_PullBinlogsClient, *grpc.ClientConn, error) {
-	conn, err := grpc.Dial(p.addr, grpc.WithInsecure())
-	if err != nil {
-		log.Errorf("[pump %s] create grpc dial error %v", p.nodeID, err)
-		return nil, nil, errors.Trace(err)
-	}
-
-	cli := pb.NewPumpClient(conn)
-
-=======
-
-// Continue sets isPaused to 0, and continue pull binlog from pump. This function is reentrant.
-func (p *Pump) Continue(pctx context.Context) {
-	// use CompareAndSwapInt32 to avoid redundant log
-	if atomic.CompareAndSwapInt32(&p.isPaused, 1, 0) {
-		log.Infof("[pump %s] continue pull binlog", p.nodeID)
-	}
-}
-
-// PullBinlog returns the chan to get item from pump
-func (p *Pump) PullBinlog(pctx context.Context, last int64) chan MergeItem {
-	// initial log
-	pLog := util.NewLog()
-	labelReceive := "receive binlog"
-	labelCreateConn := "create conn"
-	pLog.Add(labelReceive, 10*time.Second)
-	pLog.Add(labelCreateConn, 10*time.Second)
-
-	ret := make(chan MergeItem, binlogChanSize)
-
-	go func() {
-		log.Debugf("[pump %s] start PullBinlog", p.nodeID)
-
-		defer func() {
-			close(ret)
-			if p.grpcConn != nil {
-				p.grpcConn.Close()
-			}
-			log.Debugf("[pump %s] stop PullBinlog", p.nodeID)
-		}()
-
-		needReCreateConn := false
-		for {
-			if atomic.LoadInt32(&p.isClosed) == 1 {
-				return
-			}
-
-			if atomic.LoadInt32(&p.isPaused) == 1 {
-				// this pump is paused, wait until it can pull binlog again
-				log.Debugf("[pump %s] is paused", p.nodeID)
-				time.Sleep(time.Second)
-				continue
-			}
-
-			if p.grpcConn == nil || needReCreateConn {
-				log.Info("old connection is unavaliable, create pull binlogs client again")
-				err := p.createPullBinlogsClient(pctx, last)
-				if err != nil {
-					log.Errorf("[pump %s] create pull binlogs client error %v", p.nodeID, err)
-					time.Sleep(time.Second)
-					continue
-				}
-
-				needReCreateConn = false
-			}
-
-			resp, err := p.pullCli.Recv()
-			if err != nil {
-				pLog.Print(labelReceive, func() {
-					log.Errorf("[pump %s] receive binlog error %v", p.nodeID, err)
-				})
-
-				needReCreateConn = true
-
-				time.Sleep(time.Second)
-				// TODO: add metric here
-				continue
-			}
-
-			binlog := new(pb.Binlog)
-			err = binlog.Unmarshal(resp.Entity.Payload)
-			if err != nil {
-				log.Errorf("[pump %s] unmarshal binlog error: %v", p.nodeID, err)
-				p.reportErr(pctx, err)
-				return
-			}
-
-			item := &binlogItem{
-				binlog: binlog,
-				nodeID: p.nodeID,
-			}
-			select {
-			case ret <- item:
-				if binlog.CommitTs > last {
-					last = binlog.CommitTs
-					p.latestTS = binlog.CommitTs
-				} else {
-					log.Errorf("[pump %s] receive unsort binlog", p.nodeID)
-				}
-			case <-pctx.Done():
-				return
-			}
-		}
-	}()
-
-	return ret
-}
-
 func (p *Pump) createPullBinlogsClient(ctx context.Context, last int64) error {
 	if p.grpcConn != nil {
 		p.grpcConn.Close()
@@ -291,7 +176,6 @@
 
 	cli := pb.NewPumpClient(conn)
 
->>>>>>> c9f9743c
 	in := &pb.PullBinlogReq{
 		ClusterID: p.clusterID,
 		StartFrom: pb.Pos{Offset: last},
@@ -299,12 +183,6 @@
 	pullCli, err := cli.PullBinlogs(ctx, in)
 	if err != nil {
 		log.Error("[pump %s] create PullBinlogs client error %v", p.nodeID, err)
-<<<<<<< HEAD
-		return nil, nil, errors.Trace(err)
-	}
-
-	return pullCli, conn, nil
-=======
 		conn.Close()
 		p.pullCli = nil
 		p.grpcConn = nil
@@ -315,7 +193,6 @@
 	p.grpcConn = conn
 
 	return nil
->>>>>>> c9f9743c
 }
 
 func (p *Pump) reportErr(ctx context.Context, err error) {
