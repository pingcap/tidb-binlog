package drainer

import (
	"fmt"
	"io"
	"strconv"
	"sync"
	"sync/atomic"
	"time"

	"golang.org/x/net/context"

	"github.com/Shopify/sarama"
	"github.com/juju/errors"
	"github.com/ngaut/log"
	"github.com/pingcap/tidb-binlog/pump"
	"github.com/pingcap/tidb/kv"
	"github.com/pingcap/tidb/meta"
	"github.com/pingcap/tidb/model"
	"github.com/pingcap/tidb/store/tikv"
	"github.com/pingcap/tidb/store/tikv/oracle"
	pb "github.com/pingcap/tipb/go-binlog"
)

// sleep 10 millisecond to wait matched binlog
var waitMatchedTime = 10 * time.Millisecond

type binlogEntity struct {
	tp       pb.BinlogType
	startTS  int64
	commitTS int64
	pos      pb.Pos
}

// Pump holds the connection to a pump node, and keeps the savepoint of binlog last read
type Pump struct {
	nodeID    string
	clusterID uint64
	consumer  sarama.Consumer
	// the current position that collector is working on
	currentPos pb.Pos
	// the latest binlog position that pump had handled
	latestPos pb.Pos
	// store binlogs in a heap
	bh      *binlogHeap
	tiStore kv.Storage
	window  *DepositWindow
	timeout time.Duration

	// pullBinlogs sends the binlogs to publish function by this channel
	binlogChan chan *binlogEntity
	// the latestTS from tso
	latestTS int64
	// binlogs are complete before this latestValidCommitTS
	latestValidCommitTS int64
	mu                  struct {
		sync.Mutex
		binlogs map[int64]*binlogItem
	}

	wg         sync.WaitGroup
	ctx        context.Context
	cancel     context.CancelFunc
	isFinished int64
}

// NewPump returns an instance of Pump with opened gRPC connection
func NewPump(nodeID string, clusterID uint64, kafkaAddrs []string, kafkaVersion string, timeout time.Duration, w *DepositWindow, tiStore kv.Storage, pos pb.Pos) (*Pump, error) {
	consumer, err := createKafkaConsumer(kafkaAddrs, kafkaVersion)
	if err != nil {
		return nil, errors.Trace(err)
	}

	return &Pump{
		nodeID:     nodeID,
		clusterID:  clusterID,
		consumer:   consumer,
		currentPos: pos,
		latestPos:  pos,
		bh:         newBinlogHeap(maxBinlogItemCount),
		tiStore:    tiStore,
		window:     w,
		timeout:    timeout,
		binlogChan: make(chan *binlogEntity, maxBinlogItemCount),
	}, nil
}

// Close closes all process goroutine, publish + pullBinlogs
func (p *Pump) Close() {
	p.cancel()
	p.consumer.Close()
	p.wg.Wait()
}

// StartCollect starts to process the pump's binlogs
// 1. pullBinlogs pulls binlogs from pump, match p+c binlog by using prewriteItems map
// 2. publish query the non-match pre binlog and forwards the lower boundary, push them into a heap
func (p *Pump) StartCollect(pctx context.Context, t *tikv.LockResolver) {
	p.ctx, p.cancel = context.WithCancel(pctx)

	p.mu.binlogs = make(map[int64]*binlogItem)
	go p.pullBinlogs()
	go p.publish(t)
}

// match is responsible for match p+c binlog.
func (p *Pump) match(ent pb.Entity) *pb.Binlog {
	b := new(pb.Binlog)
	err := b.Unmarshal(ent.Payload)
	if err != nil {
		errorBinlogCount.Add(1)
		// skip?
		log.Errorf("unmarshal payload error, clusterID(%d), Pos(%v), error(%v)", p.clusterID, ent.Pos, err)
		return nil
	}

	p.mu.Lock()
	switch b.Tp {
	case pb.BinlogType_Prewrite:
		pos := pb.Pos{Suffix: ent.Pos.Suffix, Offset: ent.Pos.Offset}
		p.mu.binlogs[b.StartTs] = newBinlogItem(b, pos, p.nodeID)
	case pb.BinlogType_Commit, pb.BinlogType_Rollback:
		if co, ok := p.mu.binlogs[b.StartTs]; ok {
			close(co.commitOrRollback)
			delete(p.mu.binlogs, b.StartTs)
			if b.Tp == pb.BinlogType_Commit {
				co.binlog.CommitTs = b.CommitTs
				co.binlog.Tp = b.Tp
				p.mu.binlogs[co.binlog.CommitTs] = co
			}
		}
	default:
		log.Errorf("unrecognized binlog type(%d), clusterID(%d), Pos(%v) ", b.Tp, p.clusterID, ent.Pos)
	}
	p.mu.Unlock()
	return b
}

// UpdateLatestTS updates the latest ts that query from pd
func (p *Pump) UpdateLatestTS(ts int64) {
	latestTS := atomic.LoadInt64(&p.latestTS)
	if ts > latestTS {
		atomic.StoreInt64(&p.latestTS, ts)
	}
}

// publish finds the maxValidCommitts and blocks when it meets a preBinlog
func (p *Pump) publish(t *tikv.LockResolver) {
	p.wg.Add(1)
	defer p.wg.Done()
	var (
		maxCommitTs int64
		entity      *binlogEntity
		binlogs     map[int64]*binlogItem
	)
	for {
		select {
		case <-p.ctx.Done():
			return
		case entity = <-p.binlogChan:
		}

		begin := time.Now()
		switch entity.tp {
		case pb.BinlogType_Prewrite:
			// while we meet the prebinlog we must find it's mathced commit binlog
			p.mustFindCommitBinlog(t, entity.startTS)
			findMatchedBinlogHistogram.WithLabelValues(p.nodeID).Observe(time.Since(begin).Seconds())
		case pb.BinlogType_Commit, pb.BinlogType_Rollback:
			// if the commitTs is larger than maxCommitTs,
			// we would publish all binlogs:
			// 1. push binlog that matched into a heap
			// 2. update lateValidCommitTs
			if entity.commitTS > maxCommitTs {
				binlogs = p.getBinlogs(binlogs)
				maxCommitTs = entity.commitTS
				err := p.publishBinlogs(binlogs, maxCommitTs)
				if err != nil {
					log.Errorf("save binlogs and status error at ts(%v)", entity.commitTS)
				} else {
					binlogs = make(map[int64]*binlogItem)
				}
				publishBinlogHistogram.WithLabelValues(p.nodeID).Observe(time.Since(begin).Seconds())
			}
		}

		// update latestPos
		if ComparePos(entity.pos, p.latestPos) > 0 {
			p.latestPos = entity.pos
		}
	}
}

func (p *Pump) mustFindCommitBinlog(t *tikv.LockResolver, startTS int64) {
	for {
		p.mu.Lock()
		b, ok := p.mu.binlogs[startTS]
		p.mu.Unlock()
		if !ok {
			return
		}

<<<<<<< HEAD
		select {
		case <-p.ctx.Done():
			return
		case <-time.After(waitTime):
			if p.query(t, b) {
				return
=======
		b, ok := p.getPrewriteBinlogEntity(startTS)
		if ok {
			time.Sleep(waitMatchedTime)
			// check again after sleep a moment
			b, ok = p.getPrewriteBinlogEntity(startTS)
			if ok {
				if ok := p.query(t, b); !ok {
					continue
				}
>>>>>>> 5c3d7a83
			}
		case <-b.commitOrRollback:

		}
	}
}

// query binlog's commit status from tikv client, return true if it already commit or rollback
func (p *Pump) query(t *tikv.LockResolver, b *binlogItem) bool {
	binlog := b.binlog
	latestTs := atomic.LoadInt64(&p.latestTS)
	startTS := oracle.ExtractPhysical(uint64(binlog.StartTs)) / int64(time.Second/time.Millisecond)
	maxTS := oracle.ExtractPhysical(uint64(latestTs)) / int64(time.Second/time.Millisecond)
	if (maxTS - startTS) > maxTxnTimeout {
		if binlog.GetDdlJobId() == 0 {
			//log.Infof("binlog (%d) need to query tikv", binlog.StartTs)
			tikvQueryCount.Add(1)
			primaryKey := binlog.GetPrewriteKey()
			status, err := t.GetTxnStatus(uint64(binlog.StartTs), primaryKey)
			if err != nil {
				log.Errorf("get item's(%v) txn status error: %v", binlog, err)
				return false
			}
			ts := binlog.StartTs
			p.mu.Lock()
			if status.IsCommitted() {
				binlog.CommitTs = int64(status.CommitTS())
				binlog.Tp = pb.BinlogType_Commit
				p.mu.binlogs[binlog.CommitTs] = b
			}
			delete(p.mu.binlogs, ts)
			p.mu.Unlock()
			return true
		}
		// todo: get ddl from history job or continue waiting?
		log.Errorf("some prewrite DDL items remain single after waiting for a long time, item(%v)", binlog)
		return false
	}
	return false
}

// get all binlogs that don't store in boltdb
func (p *Pump) getBinlogs(binlogs map[int64]*binlogItem) map[int64]*binlogItem {
	var tmpBinlogs map[int64]*binlogItem
	p.mu.Lock()
	tmpBinlogs = p.mu.binlogs
	p.mu.binlogs = make(map[int64]*binlogItem)
	p.mu.Unlock()
	if binlogs == nil {
		return tmpBinlogs
	}
	for ts, b := range tmpBinlogs {
		binlogs[ts] = b
	}
	return binlogs
}

func (p *Pump) publishBinlogs(items map[int64]*binlogItem, lastValidCommitTS int64) error {
	err := p.publishItems(items)
	if err != nil {
		return errors.Trace(err)
	}

	// this judgment seems to be unnecessary, but to ensure safety
	latest := atomic.LoadInt64(&p.latestValidCommitTS)
	if latest < lastValidCommitTS {
		atomic.StoreInt64(&p.latestValidCommitTS, lastValidCommitTS)
	}

	return nil
}

func (p *Pump) publishItems(items map[int64]*binlogItem) error {
	err := p.grabDDLJobs(items)
	if err != nil {
		log.Errorf("grabDDLJobs error %v", errors.Trace(err))
		return errors.Trace(err)
	}

	p.putIntoHeap(items)
	publishBinlogCounter.WithLabelValues(p.nodeID).Add(float64(len(items)))
	return nil
}

func (p *Pump) putIntoHeap(items map[int64]*binlogItem) {
	boundary := p.window.LoadLower()
	var errorBinlogs int

	for commitTS, item := range items {
		if commitTS < boundary {
			errorBinlogs++
			log.Errorf("FATAL ERROR: commitTs(%d) of binlog exceeds the lower boundary of window %d, may miss processing, ITEM(%v)", commitTS, boundary, item)
			// if we meet a smaller binlog, we should ignore it. because we have published binlogs that before window low boundary
			continue
		}
		p.bh.push(p.ctx, item, true)
	}

	errorBinlogCount.Add(float64(errorBinlogs))
}

func (p *Pump) grabDDLJobs(items map[int64]*binlogItem) error {
	var count int
	for ts, item := range items {
		b := item.binlog
		if b.DdlJobId > 0 {
			job, err := p.getDDLJob(b.DdlJobId)
			if err != nil {
				return errors.Trace(err)
			}
			for job == nil {
				select {
				case <-p.ctx.Done():
					return errors.Trace(p.ctx.Err())
				case <-time.After(p.timeout):
					job, err = p.getDDLJob(b.DdlJobId)
					if err != nil {
						return errors.Trace(err)
					}
				}
			}
			if job.State == model.JobStateCancelled {
				delete(items, ts)
			} else {
				item.SetJob(job)
				count++
			}
		}
	}
	ddlJobsCounter.Add(float64(count))
	return nil
}

func (p *Pump) getDDLJob(id int64) (*model.Job, error) {
	version, err := p.tiStore.CurrentVersion()
	if err != nil {
		return nil, errors.Trace(err)
	}
	snapshot, err := p.tiStore.GetSnapshot(version)
	if err != nil {
		return nil, errors.Trace(err)
	}
	snapMeta := meta.NewSnapshotMeta(snapshot)
	job, err := snapMeta.GetHistoryDDLJob(id)
	if err != nil {
		return nil, errors.Trace(err)
	}
	return job, nil
}

func (p *Pump) collectBinlogs(windowLower, windowUpper int64) binlogItems {
	begin := time.Now()
	var bs binlogItems
	item := p.bh.pop()
	for item != nil && item.binlog.CommitTs <= windowUpper {
		// make sure to discard old binlogs whose commitTS is earlier or equal minTS
		if item.binlog.CommitTs > windowLower {
			bs = append(bs, item)
		}
		// update pump's current position
		if ComparePos(p.currentPos, item.pos) == -1 {
			p.currentPos = item.pos
		}
		item = p.bh.pop()
	}
	if item != nil {
		p.bh.push(p.ctx, item, false)
	}

	publishBinlogHistogram.WithLabelValues(fmt.Sprintf("%s_collect_binlogs", p.nodeID)).Observe(time.Since(begin).Seconds())

	return bs
}

func (p *Pump) hadFinished(pos pb.Pos, windowLower int64) bool {
	if ComparePos(p.latestPos, pos) >= 0 && p.latestValidCommitTS <= windowLower {
		return true
	}
	return false
}

// pull binlogs in the streaming way, and match them
func (p *Pump) pullBinlogs() {
	p.wg.Add(1)
	defer p.wg.Done()
	var err error
	var stream sarama.PartitionConsumer
	topic := pump.TopicName(strconv.FormatUint(p.clusterID, 10), p.nodeID)
	pos := p.currentPos

	for {
		select {
		case <-p.ctx.Done():
			return
		default:
			log.Infof("consume from topic %s partition %d offset %d", topic, pump.DefaultTopicPartition(), pos.Offset)
			stream, err = p.consumer.ConsumePartition(topic, pump.DefaultTopicPartition(), pos.Offset)
			if err != nil {
				log.Warningf("[get consumer partition client error %s] %v", p.nodeID, err)
				time.Sleep(waitTime)
				continue
			}

			pos, err = p.receiveBinlog(stream, pos)
			if err != nil {
				if errors.Cause(err) != io.EOF {
					log.Warningf("[stream] node %s, pos %+v, error %v", p.nodeID, pos, err)
				}
				time.Sleep(waitTime)
				continue
			}
		}
	}
}

func (p *Pump) receiveBinlog(stream sarama.PartitionConsumer, pos pb.Pos) (pb.Pos, error) {
	defer stream.Close()

	for {
		var (
			payload   []byte
			beginTime = time.Now()
		)
		select {
		case <-p.ctx.Done():
			return pos, p.ctx.Err()
		case consumerErr := <-stream.Errors():
			return pos, errors.Errorf("consumer %v", consumerErr)
		case msg := <-stream.Messages():
			pos.Offset = msg.Offset
			payload = msg.Value
		}
		readBinlogHistogram.WithLabelValues(p.nodeID).Observe(time.Since(beginTime).Seconds())
		readBinlogSizeHistogram.WithLabelValues(p.nodeID).Observe(float64(len(payload)))

		entity := pb.Entity{
			Pos:     pos,
			Payload: payload,
		}
		b := p.match(entity)
		if b != nil {
			binlogEnt := &binlogEntity{
				tp:       b.Tp,
				startTS:  b.StartTs,
				commitTS: b.CommitTs,
				pos:      pos,
			}
			// send to publish goroutinue
			select {
			case <-p.ctx.Done():
				return pos, errors.Trace(p.ctx.Err())
			case p.binlogChan <- binlogEnt:
			}
		}
	}
}

// GetLatestValidCommitTS returns the latest valid commit ts, the binlogs before this ts are complete
func (p *Pump) GetLatestValidCommitTS() int64 {
	return atomic.LoadInt64(&p.latestValidCommitTS)
}<|MERGE_RESOLUTION|>--- conflicted
+++ resolved
@@ -200,24 +200,12 @@
 			return
 		}
 
-<<<<<<< HEAD
 		select {
 		case <-p.ctx.Done():
 			return
 		case <-time.After(waitTime):
 			if p.query(t, b) {
 				return
-=======
-		b, ok := p.getPrewriteBinlogEntity(startTS)
-		if ok {
-			time.Sleep(waitMatchedTime)
-			// check again after sleep a moment
-			b, ok = p.getPrewriteBinlogEntity(startTS)
-			if ok {
-				if ok := p.query(t, b); !ok {
-					continue
-				}
->>>>>>> 5c3d7a83
 			}
 		case <-b.commitOrRollback:
 
