package drainer

import (
	"fmt"
	"io"
	"strconv"
	"sync"
	"sync/atomic"
	"time"

	"golang.org/x/net/context"

	"github.com/Shopify/sarama"
	"github.com/juju/errors"
	"github.com/ngaut/log"
	"github.com/pingcap/tidb-binlog/pump"
	"github.com/pingcap/tidb/kv"
	"github.com/pingcap/tidb/meta"
	"github.com/pingcap/tidb/model"
	"github.com/pingcap/tidb/store/tikv"
	"github.com/pingcap/tidb/store/tikv/oracle"
	pb "github.com/pingcap/tipb/go-binlog"
)

// we wait waitMatchedTime for the match C binlog, atfer waitMatchedTime we try to query the status from tikv
var waitMatchedTime = 3 * time.Second

type binlogEntity struct {
	tp       pb.BinlogType
	startTS  int64
	commitTS int64
	pos      pb.Pos
}

// Pump holds the connection to a pump node, and keeps the savepoint of binlog last read
type Pump struct {
	nodeID    string
	clusterID uint64
	consumer  sarama.Consumer
	// the current position that collector is working on
	currentPos pb.Pos
	// the latest binlog position that pump had handled
	latestPos pb.Pos
	// store binlogs in a heap
	bh      *binlogHeap
	tiStore kv.Storage
	window  *DepositWindow
	timeout time.Duration

	// pullBinlogs sends the binlogs to publish function by this channel
	binlogChan chan *binlogEntity
	// the latestTS from tso
	latestTS int64
	// binlogs are complete before this latestValidCommitTS
	latestValidCommitTS int64
	mu                  struct {
		sync.Mutex
		prewriteItems map[int64]*binlogItem
		commitItems   map[int64]*binlogItem
	}

	asm        *assembler
	wg         sync.WaitGroup
	ctx        context.Context
	cancel     context.CancelFunc
	isFinished int64
}

// NewPump returns an instance of Pump with opened gRPC connection
func NewPump(nodeID string, clusterID uint64, kafkaAddrs []string, kafkaVersion string, timeout time.Duration, w *DepositWindow, tiStore kv.Storage, pos pb.Pos) (*Pump, error) {
	consumer, err := createKafkaConsumer(kafkaAddrs, kafkaVersion)
	if err != nil {
		return nil, errors.Trace(err)
	}

	return &Pump{
		nodeID:     nodeID,
		clusterID:  clusterID,
		consumer:   consumer,
		currentPos: pos,
		latestPos:  pos,
		bh:         newBinlogHeap(maxBinlogItemCount),
		tiStore:    tiStore,
		window:     w,
		timeout:    timeout,
		binlogChan: make(chan *binlogEntity, maxBinlogItemCount),
		asm:        newAssembler(),
	}, nil
}

// Close closes all process goroutine, publish + pullBinlogs
func (p *Pump) Close() {
	p.cancel()
	p.consumer.Close()
	p.wg.Wait()
}

// StartCollect starts to process the pump's binlogs
// 1. pullBinlogs pulls binlogs from pump, match p+c binlog by using prewriteItems map
// 2. publish query the non-match pre binlog and forwards the lower boundary, push them into a heap
func (p *Pump) StartCollect(pctx context.Context, t *tikv.LockResolver) {
	p.ctx, p.cancel = context.WithCancel(pctx)

	p.mu.prewriteItems = make(map[int64]*binlogItem)
<<<<<<< HEAD
	p.mu.binlogs = make(map[int64]*binlogItem)

=======
	p.mu.commitItems = make(map[int64]*binlogItem)
>>>>>>> 7799c843
	go p.pullBinlogs()
	go p.publish(t)
}

// match is responsible for match p+c binlog.
func (p *Pump) match(ent *pb.Entity) *pb.Binlog {
	b := new(pb.Binlog)
	err := b.Unmarshal(ent.Payload)
	if err != nil {
		errorBinlogCount.Add(1)
		// skip?
		log.Errorf("unmarshal payload error, clusterID(%d), Pos(%v), error(%v)", p.clusterID, ent.Pos, err)
		return nil
	}

	p.mu.Lock()
	switch b.Tp {
	case pb.BinlogType_Prewrite:
		pos := pb.Pos{Suffix: ent.Pos.Suffix, Offset: ent.Pos.Offset}
		p.mu.prewriteItems[b.StartTs] = newBinlogItem(b, pos, p.nodeID)
	case pb.BinlogType_Commit, pb.BinlogType_Rollback:
		if co, ok := p.mu.prewriteItems[b.StartTs]; ok {
			close(co.commitOrRollback)
			delete(p.mu.prewriteItems, b.StartTs)
			if b.Tp == pb.BinlogType_Commit {
				co.binlog.CommitTs = b.CommitTs
				co.binlog.Tp = b.Tp
				p.mu.commitItems[co.binlog.CommitTs] = co
			}
		}
	default:
		log.Errorf("unrecognized binlog type(%d), clusterID(%d), Pos(%v) ", b.Tp, p.clusterID, ent.Pos)
	}
	p.mu.Unlock()
	return b
}

// UpdateLatestTS updates the latest ts that query from pd
func (p *Pump) UpdateLatestTS(ts int64) {
	latestTS := atomic.LoadInt64(&p.latestTS)
	if ts > latestTS {
		atomic.StoreInt64(&p.latestTS, ts)
	}
}

// publish finds the maxValidCommitts and blocks when it meets a preBinlog
func (p *Pump) publish(t *tikv.LockResolver) {
	p.wg.Add(1)
	defer p.wg.Done()
	var (
		maxCommitTs int64
		entity      *binlogEntity
		binlogs     map[int64]*binlogItem
	)
	for {
		select {
		case <-p.ctx.Done():
			return
		case entity = <-p.binlogChan:
		}

		begin := time.Now()
		switch entity.tp {
		case pb.BinlogType_Prewrite:
			// while we meet the prebinlog we must find it's mathced commit binlog
			p.mustFindCommitBinlog(t, entity.startTS)
			findMatchedBinlogHistogram.WithLabelValues(p.nodeID).Observe(time.Since(begin).Seconds())
		case pb.BinlogType_Commit, pb.BinlogType_Rollback:
			// if the commitTs is larger than maxCommitTs,
			// we would publish all binlogs:
			// 1. push binlog that matched into a heap
			// 2. update lateValidCommitTs
			if entity.commitTS > maxCommitTs {
				binlogs = p.getCommitBinlogs(binlogs)
				maxCommitTs = entity.commitTS
				err := p.publishBinlogs(binlogs, maxCommitTs)
				if err != nil {
					log.Errorf("save binlogs and status error at ts(%v)", entity.commitTS)
				} else {
					binlogs = make(map[int64]*binlogItem)
				}
				publishBinlogHistogram.WithLabelValues(p.nodeID).Observe(time.Since(begin).Seconds())
			}
		}

		// update latestPos
		if ComparePos(entity.pos, p.latestPos) > 0 {
			p.latestPos = entity.pos
		}
	}
}

func (p *Pump) mustFindCommitBinlog(t *tikv.LockResolver, startTS int64) {
	for {
		p.mu.Lock()
		b, ok := p.mu.prewriteItems[startTS]
		p.mu.Unlock()
		if !ok {
			return
		}

		select {
		case <-p.ctx.Done():
			return
		case <-time.After(waitMatchedTime):
			if p.query(t, b) {
				return
			}
		case <-b.commitOrRollback:
			return
		}
	}
}

// query binlog's commit status from tikv client, return true if it already commit or rollback
func (p *Pump) query(t *tikv.LockResolver, b *binlogItem) bool {
	binlog := b.binlog
	latestTs := atomic.LoadInt64(&p.latestTS)
	startTS := oracle.ExtractPhysical(uint64(binlog.StartTs)) / int64(time.Second/time.Millisecond)
	maxTS := oracle.ExtractPhysical(uint64(latestTs)) / int64(time.Second/time.Millisecond)
	if (maxTS - startTS) > maxTxnTimeout {
		if binlog.GetDdlJobId() == 0 {
			//log.Infof("binlog (%d) need to query tikv", binlog.StartTs)
			tikvQueryCount.Add(1)
			primaryKey := binlog.GetPrewriteKey()
			status, err := t.GetTxnStatus(uint64(binlog.StartTs), primaryKey)
			if err != nil {
				log.Errorf("get item's(%v) txn status error: %v", binlog, err)
				return false
			}
			ts := binlog.StartTs
			p.mu.Lock()
			if status.IsCommitted() {
				binlog.CommitTs = int64(status.CommitTS())
				binlog.Tp = pb.BinlogType_Commit
				p.mu.commitItems[binlog.CommitTs] = b
			}
			delete(p.mu.prewriteItems, ts)
			p.mu.Unlock()
			return true
		}
		// todo: get ddl from history job or continue waiting?
		log.Errorf("some prewrite DDL items remain single after waiting for a long time, item(%v)", binlog)
		return false
	}
	return false
}

// get all commit binlog items
func (p *Pump) getCommitBinlogs(binlogs map[int64]*binlogItem) map[int64]*binlogItem {
	var tmpBinlogs map[int64]*binlogItem

	p.mu.Lock()
	tmpBinlogs = p.mu.commitItems
	p.mu.commitItems = make(map[int64]*binlogItem)
	p.mu.Unlock()

	if binlogs == nil {
		return tmpBinlogs
	}
	for ts, b := range tmpBinlogs {
		binlogs[ts] = b
	}
	return binlogs
}

func (p *Pump) publishBinlogs(items map[int64]*binlogItem, lastValidCommitTS int64) error {
	err := p.publishItems(items)
	if err != nil {
		return errors.Trace(err)
	}

	// this judgment seems to be unnecessary, but to ensure safety
	latest := atomic.LoadInt64(&p.latestValidCommitTS)
	if latest < lastValidCommitTS {
		atomic.StoreInt64(&p.latestValidCommitTS, lastValidCommitTS)
	}

	return nil
}

func (p *Pump) publishItems(items map[int64]*binlogItem) error {
	err := p.grabDDLJobs(items)
	if err != nil {
		log.Errorf("grabDDLJobs error %v", errors.Trace(err))
		return errors.Trace(err)
	}

	p.putIntoHeap(items)
	publishBinlogCounter.WithLabelValues(p.nodeID).Add(float64(len(items)))
	return nil
}

func (p *Pump) putIntoHeap(items map[int64]*binlogItem) {
	boundary := p.window.LoadLower()
	var errorBinlogs int

	for commitTS, item := range items {
		if commitTS < boundary {
			errorBinlogs++
			log.Errorf("FATAL ERROR: commitTs(%d) of binlog exceeds the lower boundary of window %d, may miss processing, ITEM(%v)", commitTS, boundary, item)
			// if we meet a smaller binlog, we should ignore it. because we have published binlogs that before window low boundary
			continue
		}
		p.bh.push(p.ctx, item, true)
	}

	errorBinlogCount.Add(float64(errorBinlogs))
}

func (p *Pump) grabDDLJobs(items map[int64]*binlogItem) error {
	var count int
	for ts, item := range items {
		b := item.binlog
		if b.DdlJobId > 0 {
			job, err := p.getDDLJob(b.DdlJobId)
			if err != nil {
				return errors.Trace(err)
			}
			for job == nil {
				select {
				case <-p.ctx.Done():
					return errors.Trace(p.ctx.Err())
				case <-time.After(p.timeout):
					job, err = p.getDDLJob(b.DdlJobId)
					if err != nil {
						return errors.Trace(err)
					}
				}
			}
			if job.State == model.JobStateCancelled {
				delete(items, ts)
			} else {
				item.SetJob(job)
				count++
			}
		}
	}
	ddlJobsCounter.Add(float64(count))
	return nil
}

func (p *Pump) getDDLJob(id int64) (*model.Job, error) {
	version, err := p.tiStore.CurrentVersion()
	if err != nil {
		return nil, errors.Trace(err)
	}
	snapshot, err := p.tiStore.GetSnapshot(version)
	if err != nil {
		return nil, errors.Trace(err)
	}
	snapMeta := meta.NewSnapshotMeta(snapshot)
	job, err := snapMeta.GetHistoryDDLJob(id)
	if err != nil {
		return nil, errors.Trace(err)
	}
	return job, nil
}

func (p *Pump) collectBinlogs(windowLower, windowUpper int64) binlogItems {
	begin := time.Now()
	var bs binlogItems
	item := p.bh.pop()
	for item != nil && item.binlog.CommitTs <= windowUpper {
		// make sure to discard old binlogs whose commitTS is earlier or equal minTS
		if item.binlog.CommitTs > windowLower {
			bs = append(bs, item)
		}
		// update pump's current position
		if ComparePos(p.currentPos, item.pos) == -1 {
			p.currentPos = item.pos
		}
		item = p.bh.pop()
	}
	if item != nil {
		p.bh.push(p.ctx, item, false)
	}

	publishBinlogHistogram.WithLabelValues(fmt.Sprintf("%s_collect_binlogs", p.nodeID)).Observe(time.Since(begin).Seconds())

	return bs
}

func (p *Pump) hadFinished(pos pb.Pos, windowLower int64) bool {
	if ComparePos(p.latestPos, pos) >= 0 && p.latestValidCommitTS <= windowLower {
		return true
	}
	return false
}

// pull binlogs in the streaming way, and match them
func (p *Pump) pullBinlogs() {
	p.wg.Add(1)
	defer func() {
		p.asm.close()
		p.wg.Done()
	}()
	var err error
	var stream sarama.PartitionConsumer
	topic := pump.TopicName(strconv.FormatUint(p.clusterID, 10), p.nodeID)
	pos := p.currentPos

	for {
		select {
		case <-p.ctx.Done():
			return
		default:
			log.Infof("consume from topic %s partition %d offset %d", topic, pump.DefaultTopicPartition(), pos.Offset)
			stream, err = p.consumer.ConsumePartition(topic, pump.DefaultTopicPartition(), pos.Offset)
			if err != nil {
				log.Warningf("[get consumer partition client error %s] %v", p.nodeID, err)
				time.Sleep(waitTime)
				continue
			}

			pos, err = p.receiveBinlog(stream, pos)
			if err != nil {
				if errors.Cause(err) != io.EOF {
					log.Warningf("[stream] node %s, pos %+v, error %v", p.nodeID, pos, err)
				}
				time.Sleep(waitTime)
				continue
			}
		}
	}
}

func (p *Pump) receiveBinlog(stream sarama.PartitionConsumer, pos pb.Pos) (pb.Pos, error) {
	defer stream.Close()

	for {
		var (
			beginTime = time.Now()
			binlog    *assembledBinlog
		)
		select {
		case <-p.ctx.Done():
			return pos, p.ctx.Err()
		case consumerErr := <-stream.Errors():
			return pos, errors.Errorf("consumer %v", consumerErr)
		case msg := <-stream.Messages():
			readBinlogHistogram.WithLabelValues(p.nodeID).Observe(time.Since(beginTime).Seconds())
			readBinlogSizeHistogram.WithLabelValues(p.nodeID).Observe(float64(len(msg.Value)))

			pos.Offset = msg.Offset
			p.asm.append(msg)
		case binlog = <-p.asm.messages():
		}
		if binlog == nil {
			continue
		}

		b := p.match(binlog.entity)
		if b != nil {
			binlogEnt := &binlogEntity{
				tp:       b.Tp,
				startTS:  b.StartTs,
				commitTS: b.CommitTs,
				pos:      binlog.entity.Pos,
			}
			destructAssembledBinlog(binlog)
			// send to publish goroutinue
			select {
			case <-p.ctx.Done():
				return pos, errors.Trace(p.ctx.Err())
			case p.binlogChan <- binlogEnt:
			}
		}
	}
}

// GetLatestValidCommitTS returns the latest valid commit ts, the binlogs before this ts are complete
func (p *Pump) GetLatestValidCommitTS() int64 {
	return atomic.LoadInt64(&p.latestValidCommitTS)
}<|MERGE_RESOLUTION|>--- conflicted
+++ resolved
@@ -102,12 +102,7 @@
 	p.ctx, p.cancel = context.WithCancel(pctx)
 
 	p.mu.prewriteItems = make(map[int64]*binlogItem)
-<<<<<<< HEAD
-	p.mu.binlogs = make(map[int64]*binlogItem)
-
-=======
 	p.mu.commitItems = make(map[int64]*binlogItem)
->>>>>>> 7799c843
 	go p.pullBinlogs()
 	go p.publish(t)
 }
