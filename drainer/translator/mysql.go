--- conflicted
+++ resolved
@@ -32,11 +32,7 @@
 
 const implicitColID = -1
 
-<<<<<<< HEAD
-func genDBInsert(schema string, ptable, table *model.TableInfo, row []byte, loc *time.Location) (names []string, args []interface{}, err error) {
-=======
-func genDBInsert(schema string, ptable, table *model.TableInfo, row []byte, destDBType loader.DBType) (names []string, args []interface{}, err error) {
->>>>>>> 09d4a336
+func genDBInsert(schema string, ptable, table *model.TableInfo, row []byte, destDBType loader.DBType, loc *time.Location) (names []string, args []interface{}, err error) {
 	columns := writableColumns(table)
 
 	columnValues, err := insertRowToDatums(table, row, loc)
@@ -63,11 +59,7 @@
 	return names, args, nil
 }
 
-<<<<<<< HEAD
-func genDBUpdate(schema string, ptable, table *model.TableInfo, row []byte, canAppendDefaultValue bool, loc *time.Location) (names []string, values []interface{}, oldValues []interface{}, err error) {
-=======
-func genDBUpdate(schema string, ptable, table *model.TableInfo, row []byte, canAppendDefaultValue bool, destDBType loader.DBType) (names []string, values []interface{}, oldValues []interface{}, err error) {
->>>>>>> 09d4a336
+func genDBUpdate(schema string, ptable, table *model.TableInfo, row []byte, canAppendDefaultValue bool, destDBType loader.DBType, loc *time.Location) (names []string, values []interface{}, oldValues []interface{}, err error) {
 	columns := writableColumns(table)
 	updtDecoder := newUpdateDecoder(ptable, table, canAppendDefaultValue)
 
@@ -93,11 +85,7 @@
 	return
 }
 
-<<<<<<< HEAD
-func genDBDelete(schema string, table *model.TableInfo, row []byte, loc *time.Location) (names []string, values []interface{}, err error) {
-=======
-func genDBDelete(schema string, table *model.TableInfo, row []byte, destDBType loader.DBType) (names []string, values []interface{}, err error) {
->>>>>>> 09d4a336
+func genDBDelete(schema string, table *model.TableInfo, row []byte, destDBType loader.DBType, loc *time.Location) (names []string, values []interface{}, err error) {
 	columns := table.Columns
 	colsTypeMap := util.ToColumnTypeMap(columns)
 
@@ -157,11 +145,7 @@
 
 				switch mutType {
 				case tipb.MutationType_Insert:
-<<<<<<< HEAD
-					names, args, err := genDBInsert(schema, pinfo, info, row, loc)
-=======
-					names, args, err := genDBInsert(schema, pinfo, info, row, loader.MysqlDB)
->>>>>>> 09d4a336
+					names, args, err := genDBInsert(schema, pinfo, info, row, loader.MysqlDB, loc)
 					if err != nil {
 						return nil, errors.Annotate(err, "gen insert fail")
 					}
@@ -178,11 +162,7 @@
 						dml.Values[name] = args[i]
 					}
 				case tipb.MutationType_Update:
-<<<<<<< HEAD
-					names, args, oldArgs, err := genDBUpdate(schema, pinfo, info, row, canAppendDefaultValue, loc)
-=======
-					names, args, oldArgs, err := genDBUpdate(schema, pinfo, info, row, canAppendDefaultValue, loader.MysqlDB)
->>>>>>> 09d4a336
+					names, args, oldArgs, err := genDBUpdate(schema, pinfo, info, row, canAppendDefaultValue, loader.MysqlDB, loc)
 					if err != nil {
 						return nil, errors.Annotate(err, "gen update fail")
 					}
@@ -202,11 +182,7 @@
 					}
 
 				case tipb.MutationType_DeleteRow:
-<<<<<<< HEAD
-					names, args, err := genDBDelete(schema, info, row, loc)
-=======
-					names, args, err := genDBDelete(schema, info, row, loader.MysqlDB)
->>>>>>> 09d4a336
+					names, args, err := genDBDelete(schema, info, row, loader.MysqlDB, loc)
 					if err != nil {
 						return nil, errors.Annotate(err, "gen delete fail")
 					}
