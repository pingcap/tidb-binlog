--- conflicted
+++ resolved
@@ -268,26 +268,7 @@
 		return "", errors.Trace(err)
 	}
 
-<<<<<<< HEAD
-	var index int
-	for ; index < len(stmts); index++ {
-		_, isUseStmt := stmts[index].(*ast.UseStmt)
-		if !isUseStmt {
-			/*if index != len(stmts)-1 {
-				return "", errors.Errorf("muliti sql %s is not allowed", sql)
-			}*/
-			break
-		}
-	}
-
-	if index >= len(stmts) {
-		index = len(stmts) - 1
-	}
-
-	stmt := stmts[index]
-=======
 	stmt := stmts[0]
->>>>>>> c71a2d56
 	_, isCreateDatabase := stmt.(*ast.CreateDatabaseStmt)
 	if isCreateDatabase {
 		return fmt.Sprintf("%s;", sql), nil
