--- conflicted
+++ resolved
@@ -68,11 +68,7 @@
 
 				switch mutType {
 				case tipb.MutationType_Insert:
-<<<<<<< HEAD
-					names, args, err := genDBInsert(schema, pinfo, info, row, time.Local)
-=======
-					names, args, err := genDBInsert(schema, pinfo, info, row, loader.OracleDB)
->>>>>>> 09d4a336
+					names, args, err := genDBInsert(schema, pinfo, info, row, loader.OracleDB, time.Local)
 					if err != nil {
 						return nil, errors.Annotate(err, "gen insert fail")
 					}
@@ -90,11 +86,7 @@
 						dml.Values[strings.ToUpper(name)] = args[i]
 					}
 				case tipb.MutationType_Update:
-<<<<<<< HEAD
-					names, args, oldArgs, err := genDBUpdate(schema, pinfo, info, row, canAppendDefaultValue, time.Local)
-=======
-					names, args, oldArgs, err := genDBUpdate(schema, pinfo, info, row, canAppendDefaultValue, loader.OracleDB)
->>>>>>> 09d4a336
+					names, args, oldArgs, err := genDBUpdate(schema, pinfo, info, row, canAppendDefaultValue, loader.OracleDB, time.Local)
 					if err != nil {
 						return nil, errors.Annotate(err, "gen update fail")
 					}
@@ -115,11 +107,7 @@
 					}
 
 				case tipb.MutationType_DeleteRow:
-<<<<<<< HEAD
-					names, args, err := genDBDelete(schema, info, row, time.Local)
-=======
-					names, args, err := genDBDelete(schema, info, row, loader.OracleDB)
->>>>>>> 09d4a336
+					names, args, err := genDBDelete(schema, info, row, loader.OracleDB, time.Local)
 					if err != nil {
 						return nil, errors.Annotate(err, "gen delete fail")
 					}
