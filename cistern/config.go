package cistern

import (
	"flag"
	"fmt"
	"net"
	"net/url"
	"os"
	"runtime"
	"time"

	"github.com/BurntSushi/toml"
	"github.com/juju/errors"
	"github.com/pingcap/tidb-binlog/pkg/flags"
)

const (
	defaultListenAddr          = "127.0.0.1:8249"
	defaultDataDir             = "data.cistern"
	defaultCollectInterval     = 10
	defaultCollectBatch        = 5000
	defaultDepositWindowPeriod = 10
	defaultEtcdURLs            = "http://127.0.0.1:2379"
	// defaultEtcdTimeout defines the timeout of dialing or sending request to etcd.
	defaultEtcdTimeout = 5 * time.Second
	defaultPumpTimeout = 5 * time.Second
)

// Config holds the configuration of cistern
type Config struct {
	*flag.FlagSet
	ClusterID           uint64 `toml:"cluster-id" json:"cluster-id"`
	ListenAddr          string `toml:"addr" json:"addr"`
	DataDir             string `toml:"data-dir" json:"data-dir"`
	CollectInterval     int    `toml:"collect-interval" json:"collect-interval"`
	CollectBatch        int    `toml:"collect-batch" json:"collect-batch"`
	DepositWindowPeriod int    `toml:"deposit-window-period" json:"deposit-window-period"`
	EtcdURLs            string `toml:"pd-urls" json:"pd-urls"`
<<<<<<< HEAD
=======
	GC                  int    `toml:"gc" json:"gc"`
>>>>>>> e233d821
	EtcdTimeout         time.Duration
	PumpTimeout         time.Duration
	MetricsAddr         string
	MetricsInterval     int
	Debug               bool
	configFile          string
	printVersion        bool
}

// NewConfig return an instance of configuration
func NewConfig() *Config {
	cfg := &Config{
		EtcdTimeout: defaultEtcdTimeout,
		PumpTimeout: defaultPumpTimeout,
	}
	cfg.FlagSet = flag.NewFlagSet("cistern", flag.ContinueOnError)
	fs := cfg.FlagSet
	fs.Usage = func() {
		fmt.Fprintln(os.Stderr, "Usage of cistern:")
		fs.PrintDefaults()
	}
	fs.Uint64Var(&cfg.ClusterID, "cluster-id", 0, "specifies the ID of TiDB cluster that cistern in charge of")
	fs.StringVar(&cfg.ListenAddr, "addr", defaultListenAddr, "addr (i.e. 'host:port') to listen on for drainer connections")
	fs.StringVar(&cfg.DataDir, "data-dir", defaultDataDir, "path to the data directory of boltDB")
	fs.IntVar(&cfg.CollectInterval, "collect-interval", defaultCollectInterval, "the interval time (in seconds) of binlog collection loop")
	fs.IntVar(&cfg.CollectBatch, "collect-batch", defaultCollectBatch, "the max number of binlog items in a pulling batch")
	fs.IntVar(&cfg.DepositWindowPeriod, "deposit-window-period", defaultDepositWindowPeriod, "a period of time (in minutes) after that the binlog items stored in boltDB will become to public state")
	fs.StringVar(&cfg.EtcdURLs, "pd-urls", defaultEtcdURLs, "a comma separated list of PD endpoints")
	fs.BoolVar(&cfg.Debug, "debug", false, "whether to enable debug-level logging")
	fs.StringVar(&cfg.configFile, "config-file", "", "path to the configuration file")
	fs.BoolVar(&cfg.printVersion, "version", false, "print version info")
	fs.StringVar(&cfg.MetricsAddr, "metrics-addr", "", "prometheus pushgateway address, leaves it empty will disable prometheus push.")
	fs.IntVar(&cfg.MetricsInterval, "metrics-interval", 15, "prometheus client push interval in second, set \"0\" to disable prometheus push.")
	fs.IntVar(&cfg.GC, "gc", 0, "a integer value to control expiry date of the binlog data, indicates for how long (in days) the binlog data would be stored. default value is 0, means binlog data would never be removed.")
	return cfg
}

// Parse parses all config from command-line flags, environment vars or the configuration file
func (cfg *Config) Parse(args []string) error {
	// parse first to get config file
	perr := cfg.FlagSet.Parse(args)
	switch perr {
	case nil:
	case flag.ErrHelp:
		os.Exit(1)
	default:
		os.Exit(2)
	}
	if cfg.printVersion {
		fmt.Printf("cistern Version: %s\n", Version)
		fmt.Printf("Git SHA: %s\n", GitSHA)
		fmt.Printf("Build TS: %s\n", BuildTS)
		fmt.Printf("Go Version: %s\n", runtime.Version())
		fmt.Printf("Go OS/Arch: %s%s\n", runtime.GOOS, runtime.GOARCH)
		os.Exit(0)
	}
	// load config file if specified
	if cfg.configFile != "" {
		if err := cfg.configFromFile(cfg.configFile); err != nil {
			return errors.Trace(err)
		}
	}
	// parse again to replace with command line options
	cfg.FlagSet.Parse(args)
	if len(cfg.FlagSet.Args()) > 0 {
		return errors.Errorf("'%s' is not a valid flag", cfg.FlagSet.Arg(0))
	}
	// replace with environment vars
	if err := flags.SetFlagsFromEnv("BINLOG_SERVER", cfg.FlagSet); err != nil {
		return errors.Trace(err)
	}
	// adjust configuration
	adjustString(&cfg.ListenAddr, defaultListenAddr)
	cfg.ListenAddr = "http://" + cfg.ListenAddr // add 'http:' scheme to facilitate parsing
	adjustString(&cfg.DataDir, defaultDataDir)
	adjustInt(&cfg.CollectInterval, defaultCollectInterval)
	adjustInt(&cfg.CollectBatch, defaultCollectBatch)
	adjustInt(&cfg.DepositWindowPeriod, defaultDepositWindowPeriod)
	return cfg.validate()
}

func (cfg *Config) configFromFile(path string) error {
	_, err := toml.DecodeFile(path, cfg)
	return errors.Trace(err)
}

func adjustString(v *string, defValue string) {
	if len(*v) == 0 {
		*v = defValue
	}
}

func adjustInt(v *int, defValue int) {
	if *v == 0 {
		*v = defValue
	}
}

// validate checks whether the configuration is valid
func (cfg *Config) validate() error {
	// check ListenAddr
	urllis, err := url.Parse(cfg.ListenAddr)
	if err != nil {
		return errors.Errorf("parse ListenAddr error: %s, %v", cfg.ListenAddr, err)
	}
	if _, _, err = net.SplitHostPort(urllis.Host); err != nil {
		return errors.Errorf("bad ListenAddr host format: %s, %v", urllis.Host, err)
	}
	// check EtcdEndpoints
	urlv, err := flags.NewURLsValue(cfg.EtcdURLs)
	if err != nil {
		return errors.Errorf("parse EtcdURLs error: %s, %v", cfg.EtcdURLs, err)
	}
	for _, u := range urlv.URLSlice() {
		if _, _, err := net.SplitHostPort(u.Host); err != nil {
			return errors.Errorf("bad EtcdURL host format: %s, %v", u.Host, err)
		}
	}
	// clusterId must be configured
	if cfg.ClusterID == 0 {
		return errors.Errorf("cluster-id must be configured")
	}
	return nil
}<|MERGE_RESOLUTION|>--- conflicted
+++ resolved
@@ -36,10 +36,7 @@
 	CollectBatch        int    `toml:"collect-batch" json:"collect-batch"`
 	DepositWindowPeriod int    `toml:"deposit-window-period" json:"deposit-window-period"`
 	EtcdURLs            string `toml:"pd-urls" json:"pd-urls"`
-<<<<<<< HEAD
-=======
 	GC                  int    `toml:"gc" json:"gc"`
->>>>>>> e233d821
 	EtcdTimeout         time.Duration
 	PumpTimeout         time.Duration
 	MetricsAddr         string
