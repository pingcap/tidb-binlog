--- conflicted
+++ resolved
@@ -1,11 +1,9 @@
 package cistern
 
 import (
-	"encoding/json"
 	"fmt"
 	"net/http"
 	"sync"
-	"sync/atomic"
 	"time"
 
 	"github.com/juju/errors"
@@ -43,11 +41,11 @@
 	tiClient  *tikv.LockResolver
 	tiStore   kv.Storage
 
-	// expose savepoints to HTTP
-	mu             sync.Mutex
-	status         map[string]binlog.Pos
-	latestCommitTS int64
-	synced         bool
+	// expose savepoints to HTTP.
+	mu struct {
+		sync.Mutex
+		status *HTTPStatus
+	}
 }
 
 // NewCollector returns an instance of Collector
@@ -118,9 +116,24 @@
 	}
 }
 
-func (c *Collector) collect(ctx context.Context) error {
-	if err := c.prepare(ctx); err != nil {
-		return errors.Trace(err)
+func (c *Collector) collect(ctx context.Context) (err error) {
+	status := HTTPStatus{
+		Synced:  true,
+		PumpPos: make(map[string]binlog.Pos),
+	}
+	defer func(c *Collector, status *HTTPStatus) {
+		if err != nil {
+			// if collect meet any error, status.Synced should be set to false.
+			status.Synced = false
+		}
+		c.mu.Lock()
+		c.mu.status = status
+		c.mu.Unlock()
+	}(c, &status)
+
+	if err1 := c.prepare(ctx); err1 != nil {
+		err = errors.Trace(err1)
+		return
 	}
 
 	// start to collect binlog from each pump
@@ -152,6 +165,9 @@
 			items[commitTS] = item
 		}
 
+		// update the http status no matter savepoints changes or not
+		status.PumpPos[r.nodeID] = r.end
+
 		if ComparePos(r.end, r.begin) > 0 {
 			savepoints[r.nodeID] = r.end
 		}
@@ -172,35 +188,15 @@
 		return errors.Trace(err)
 	}
 
-<<<<<<< HEAD
-	// HTTP status
-	latestCommitTS := c.latestCommitTS
-	for ts := range items {
-		if ts > latestCommitTS {
-			latestCommitTS = ts
-		}
-	}
-	var synced bool
-	if len(items) == 0 {
-		synced = true
-	} else {
-		synced = false
-	}
-	c.mu.Lock()
-	c.status = savepoints
-	c.latestCommitTS = latestCommitTS
-	c.synced = synced
-	c.mu.Unlock()
+	c.updateLatestCommitTS(items)
+
+	status.DepositWindow.Lower = c.window.LoadLower()
+	status.DepositWindow.Upper = c.window.LoadUpper()
+	if len(items) > 0 {
+		status.Synced = false
+	}
 
 	// prometheus metrics
-=======
-	if len(items) > 0 {
-		atomic.StoreInt32(&c.isSynced, 0)
-	} else {
-		atomic.StoreInt32(&c.isSynced, 1)
-	}
-
->>>>>>> cb3bff31
 	ddlJobsCounter.Add(float64(len(jobs)))
 	binlogCounter.Add(float64(len(items)))
 	for nodeID, pos := range savepoints {
@@ -289,6 +285,16 @@
 		}
 	}
 	return nil
+}
+
+func (c *Collector) updateLatestCommitTS(items map[int64]*binlog.Binlog) {
+	var max int64
+	for ts := range items {
+		if ts > max {
+			max = ts
+		}
+	}
+	c.window.SaveUpper(max)
 }
 
 func (c *Collector) getSavePoints(nodeID string) (binlog.Pos, error) {
@@ -403,33 +409,20 @@
 	return nil
 }
 
-// IsSynced specifies whether the all binlogs are consumed
-func (c *Collector) IsSynced() bool {
-	return atomic.LoadInt32(&c.isSynced) == 1
-}
-
 // Status exposes collector's status to HTTP handler.
 func (c *Collector) Status(w http.ResponseWriter, r *http.Request) {
-	lower := c.window.LoadLower()
-	upper := c.window.LoadUpper()
-
-	var status struct {
-		SavePoints    map[string]binlog.Pos
-		DepositWindow struct {
-			Lower int64
-			Upper int64
-		}
-		LatestCommitTS int64
-		Synced         bool
-	}
+	var s *HTTPStatus
 	c.mu.Lock()
-	status.SavePoints = c.status
-	status.LatestCommitTS = c.latestCommitTS
-	status.Synced = c.synced
+	s = c.mu.status
 	c.mu.Unlock()
-
-	status.DepositWindow.Lower = lower
-	status.DepositWindow.Upper = upper
-
-	json.NewEncoder(w).Encode(status)
+	s.Status(w, r)
+}
+
+// HTTPStatus returns a snapshot of current http status.
+func (c *Collector) HTTPStatus() *HTTPStatus {
+	var status *HTTPStatus
+	c.mu.Lock()
+	status = c.mu.status
+	c.mu.Unlock()
+	return status
 }