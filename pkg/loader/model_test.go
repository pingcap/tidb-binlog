--- conflicted
+++ resolved
@@ -242,18 +242,10 @@
 	db, mock, err := sqlmock.New()
 	c.Assert(err, check.IsNil)
 	defer db.Close()
-<<<<<<< HEAD
 	sql := fmt.Sprintf("update %s set %s=%s+1 where %s=? and %s=? limit 1;", loopbacksync.MarkTableName, loopbacksync.Val, loopbacksync.Val, loopbacksync.ID, loopbacksync.ChannelID)
 	mock.ExpectBegin()
 	mock.ExpectExec(regexp.QuoteMeta(sql)).
 		WithArgs(1, 100).WillReturnResult(sqlmock.NewResult(1, 1))
-=======
-	columns := fmt.Sprintf("(%s,%s,%s) VALUES(?,?,?)", loopbacksync.ChannelID, loopbacksync.Val, loopbacksync.ChannelInfo)
-	sql := fmt.Sprintf("INSERT INTO %s%s on duplicate key update %s=%s+1;", loopbacksync.MarkTableName, columns, loopbacksync.Val, loopbacksync.Val)
-	mock.ExpectBegin()
-	mock.ExpectExec(regexp.QuoteMeta(sql)).
-		WithArgs(100, 1, "").WillReturnResult(sqlmock.NewResult(1, 1))
->>>>>>> b485469c
 	mock.ExpectCommit()
 	e := newExecutor(db)
 	tx, err := e.begin()
@@ -268,10 +260,6 @@
 }
 func (s *SQLSuite) TestCreateMarkTable(c *check.C) {
 	sql := createMarkTableDDL()
-<<<<<<< HEAD
 	sql1 := fmt.Sprintf("CREATE TABLE If Not Exists %s (%s bigint not null,%s bigint not null DEFAULT 0, %s bigint DEFAULT 0, %s varchar(64) ,PRIMARY KEY (%s,%s));", loopbacksync.MarkTableName, loopbacksync.ID, loopbacksync.ChannelID, loopbacksync.Val, loopbacksync.ChannelInfo, loopbacksync.ID, loopbacksync.ChannelID)
-=======
-	sql1 := fmt.Sprintf("CREATE TABLE If Not Exists %s ( %s bigint primary key, %s bigint DEFAULT 0, %s varchar(64));", loopbacksync.MarkTableName, loopbacksync.ChannelID, loopbacksync.Val, loopbacksync.ChannelInfo)
->>>>>>> b485469c
 	c.Assert(sql, check.Equals, sql1)
 }