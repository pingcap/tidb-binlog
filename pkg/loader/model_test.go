// Copyright 2019 PingCAP, Inc.
//
// Licensed under the Apache License, Version 2.0 (the "License");
// you may not use this file except in compliance with the License.
// You may obtain a copy of the License at
//
//     http://www.apache.org/licenses/LICENSE-2.0
//
// Unless required by applicable law or agreed to in writing, software
// distributed under the License is distributed on an "AS IS" BASIS,
// See the License for the specific language governing permissions and
// limitations under the License.

package loader

import (
	"fmt"
	"regexp"
	"strings"

	"github.com/pingcap/tidb/parser/model"
	"github.com/pingcap/tidb/parser/mysql"
	"github.com/pingcap/tidb/parser/types"

	"github.com/DATA-DOG/go-sqlmock"
	"github.com/pingcap/tidb-binlog/drainer/loopbacksync"

	"github.com/pingcap/check"
)

type dmlSuite struct {
}

var _ = check.Suite(&dmlSuite{})

func getDML(key bool, tp DMLType) *DML {
	info := &tableInfo{
		columns: []string{"id", "a1"},
	}

	if key {
		info.uniqueKeys = append(info.uniqueKeys, indexInfo{"PRIMARY", []string{"id"}})
	}

	dml := new(DML)
	dml.info = info
	dml.Database = "test"
	dml.Table = "test"
	dml.Tp = tp
	dml.DestDBType = TiDB

	return dml
}

func (d *dmlSuite) TestWhere(c *check.C) {
	d.testWhere(c, InsertDMLType)
	d.testWhere(c, UpdateDMLType)
	d.testWhere(c, DeleteDMLType)
}

func (d *dmlSuite) testWhere(c *check.C, tp DMLType) {
	dml := getDML(true, tp)
	var values = map[string]interface{}{
		"id": 1,
		"a1": 1,
	}

	if tp == UpdateDMLType {
		dml.OldValues = values
		dml.Values = values
	} else {
		dml.Values = values
	}

	names, args := dml.whereSlice()
	c.Assert(names, check.DeepEquals, []string{"id"})
	c.Assert(args, check.DeepEquals, []interface{}{1})

	builder := new(strings.Builder)
	args = dml.buildWhere(builder, 0)
	c.Assert(args, check.DeepEquals, []interface{}{1})
	c.Assert(strings.Count(builder.String(), "?"), check.Equals, len(args))

	// no pk
	dml = getDML(false, tp)
	if tp == UpdateDMLType {
		dml.OldValues = values
		dml.Values = values
	} else {
		dml.Values = values
	}

	names, args = dml.whereSlice()
	c.Assert(names, check.DeepEquals, []string{"a1", "id"})
	c.Assert(args, check.DeepEquals, []interface{}{1, 1})

	builder.Reset()
	args = dml.buildWhere(builder, 0)
	c.Assert(args, check.DeepEquals, []interface{}{1, 1})
	c.Assert(strings.Count(builder.String(), "?"), check.Equals, len(args))

	// set a1 to NULL value
	values["a1"] = nil
	builder.Reset()
	args = dml.buildWhere(builder, 0)
	c.Assert(args, check.DeepEquals, []interface{}{1})
	c.Assert(strings.Count(builder.String(), "?"), check.Equals, len(args))
}

type getKeysSuite struct{}

var _ = check.Suite(&getKeysSuite{})

func (s *getKeysSuite) TestGetKeyShouldUseNamesWithVals(c *check.C) {
	names := []string{"name", "age", "city"}
	values := map[string]interface{}{
		"name": "pingcap",
		"age":  42,
	}
	c.Assert(getKey(names, values), check.Equals, "(name: pingcap)(age: 42)")
}

func (s *getKeysSuite) TestShouldHaveAtLeastOneKey(c *check.C) {
	dml := DML{
		Tp: InsertDMLType,
		info: &tableInfo{
			columns: []string{"id", "name"},
		},
		Values: map[string]interface{}{
			"name": "tester",
		},
	}
	keys := getKeys(&dml)
	c.Assert(keys, check.HasLen, 1)
}

func (s *getKeysSuite) TestShouldCollectNewOldUniqKeyVals(c *check.C) {
	dml := DML{
		Database: "db",
		Table:    "tbl",
		Tp:       UpdateDMLType,
		info: &tableInfo{
			columns: []string{"id", "first", "last", "other"},
			uniqueKeys: []indexInfo{
				{
					name:    "uniq name",
					columns: []string{"first", "last"},
				},
				{
					name:    "other",
					columns: []string{"other"},
				},
			},
		},
		Values: map[string]interface{}{
			"first": "strict",
			"last":  "tester",
			"other": 42,
		},
		OldValues: map[string]interface{}{
			"first": "Strict",
			"last":  "Tester",
			"other": 1,
		},
	}
	keys := getKeys(&dml)
	expected := []string{
		"(first: strict)(last: tester)`db`.`tbl`",
		"(other: 42)`db`.`tbl`",
		"(first: Strict)(last: Tester)`db`.`tbl`",
		"(other: 1)`db`.`tbl`",
	}
	c.Assert(keys, check.DeepEquals, expected)
}

type SQLSuite struct{}

var _ = check.Suite(&SQLSuite{})

func (s *SQLSuite) TestInsertSQL(c *check.C) {
	dml := DML{
		Tp:       InsertDMLType,
		Database: "test",
		Table:    "hello",
		Values: map[string]interface{}{
			"name": "pc",
			"age":  42,
		},
		info: &tableInfo{
			columns: []string{"name", "age"},
		},
		DestDBType: TiDB,
	}
	sql, args := dml.sql()
	c.Assert(sql, check.Equals, "INSERT INTO `test`.`hello`(`age`,`name`) VALUES(?,?)")
	c.Assert(args, check.HasLen, 2)
	c.Assert(args[0], check.Equals, 42)
	c.Assert(args[1], check.Equals, "pc")
}

func (s *SQLSuite) TestDeleteSQL(c *check.C) {
	dml := DML{
		Tp:       DeleteDMLType,
		Database: "test",
		Table:    "hello",
		Values: map[string]interface{}{
			"name": "pc",
			"age":  10,
		},
		info: &tableInfo{
			columns: []string{"name", "age"},
		},
		DestDBType: TiDB,
	}
	sql, args := dml.sql()
	c.Assert(
		sql, check.Equals,
		"DELETE FROM `test`.`hello` WHERE `age` = ? AND `name` = ? LIMIT 1")
	c.Assert(args, check.HasLen, 2)
	c.Assert(args[0], check.Equals, 10)
	c.Assert(args[1], check.Equals, "pc")
}

func (s *SQLSuite) TestUpdateSQL(c *check.C) {
	dml := DML{
		Tp:       UpdateDMLType,
		Database: "db",
		Table:    "tbl",
		Values: map[string]interface{}{
			"name": "pc",
		},
		OldValues: map[string]interface{}{
			"name": "pingcap",
		},
		info: &tableInfo{
			columns: []string{"name"},
		},
		DestDBType: TiDB,
	}
	sql, args := dml.sql()
	c.Assert(
		sql, check.Equals,
		"UPDATE `db`.`tbl` SET `name` = ? WHERE `name` = ? LIMIT 1")
	c.Assert(args, check.HasLen, 2)
	c.Assert(args[0], check.Equals, "pc")
	c.Assert(args[1], check.Equals, "pingcap")
}

func (s *SQLSuite) TestUpdateMarkSQL(c *check.C) {
	db, mock, err := sqlmock.New()
	c.Assert(err, check.IsNil)

	sql := fmt.Sprintf("update %s set %s=%s+1 where %s=? and %s=? limit 1;", loopbacksync.MarkTableName, loopbacksync.Val, loopbacksync.Val, loopbacksync.ID, loopbacksync.ChannelID)

	mock.ExpectBegin()
	mock.ExpectExec(regexp.QuoteMeta(sql)).
		WithArgs(1, 100).WillReturnResult(sqlmock.NewResult(1, 1))
	mock.ExpectCommit()

	e := newExecutor(db)
	info := &loopbacksync.LoopBackSync{ChannelID: 100, LoopbackControl: true, SyncDDL: true}
	e.info = info

	// begin will update the mark table if LoopbackControl is true.
	tx, err := e.begin()
	c.Assert(err, check.IsNil)

	err = tx.commit()
	c.Assert(err, check.IsNil)

	c.Assert(mock.ExpectationsWereMet(), check.IsNil)
}

func (s *SQLSuite) TestOracleUpdateSQLCharType(c *check.C) {
	dml := DML{
		Tp:       UpdateDMLType,
		Database: "db",
		Table:    "tbl",
		Values: map[string]interface{}{
			"ID":      123,
			"NAME":    "pc",
			"OFFER":   "oo",
			"ADDRESS": "aa",
		},
		OldValues: map[string]interface{}{
			"ID":      123,
			"NAME":    "pingcap",
			"OFFER":   "o",
			"ADDRESS": "a",
		},
		info: &tableInfo{
			columns: []string{"ID", "NAME", "OFFER", "ADDRESS"},
			dataTypeMap: map[string]string{
				"ID":      "VARCHAR2",
				"NAME":    "VARCHAR2",
				"OFFER":   "CHAR",
				"ADDRESS": "NCHAR",
			},
		},
		UpColumnsInfoMap: map[string]*model.ColumnInfo{
			"ID": {
				FieldType: types.FieldType{Tp: mysql.TypeInt24}},
			"NAME": {
				FieldType: types.FieldType{Tp: mysql.TypeVarString}},
			"OFFER": {
				FieldType: types.FieldType{Tp: mysql.TypeVarString}},
			"ADDRESS": {
				FieldType: types.FieldType{Tp: mysql.TypeVarString}},
		},
		DestDBType: OracleDB,
	}
	sql, args := dml.sql()
	c.Assert(
		sql, check.Equals,
		"UPDATE db.tbl SET ADDRESS = :1,ID = :2,NAME = :3,OFFER = :4 WHERE RTRIM(ADDRESS) = :5 AND ID = :6 AND NAME = :7 AND RTRIM(OFFER) = :8 AND rownum <=1")
	c.Assert(args, check.HasLen, 8)
	c.Assert(args[0], check.Equals, "aa")
	c.Assert(args[1], check.Equals, 123)
	c.Assert(args[2], check.Equals, "pc")
	c.Assert(args[3], check.Equals, "oo")
	c.Assert(args[4], check.Equals, "a")
	c.Assert(args[5], check.Equals, 123)
	c.Assert(args[6], check.Equals, "pingcap")
	c.Assert(args[7], check.Equals, "o")
}

func (s *SQLSuite) TestOracleUpdateSQL(c *check.C) {
	dml := DML{
		Tp:       UpdateDMLType,
		Database: "db",
		Table:    "tbl",
		Values: map[string]interface{}{
			"ID":   123,
			"NAME": "pc",
		},
		OldValues: map[string]interface{}{
			"ID":   123,
			"NAME": "pingcap",
		},
		info: &tableInfo{
			columns: []string{"ID", "NAME"},
		},
		UpColumnsInfoMap: map[string]*model.ColumnInfo{
			"ID": {
				FieldType: types.FieldType{Tp: mysql.TypeInt24}},
			"NAME": {
				FieldType: types.FieldType{Tp: mysql.TypeVarString}},
		},
		DestDBType: OracleDB,
	}
	sql, args := dml.sql()
	c.Assert(
		sql, check.Equals,
		"UPDATE db.tbl SET ID = :1,NAME = :2 WHERE ID = :3 AND NAME = :4 AND rownum <=1")
	c.Assert(args, check.HasLen, 4)
	c.Assert(args[0], check.Equals, 123)
	c.Assert(args[1], check.Equals, "pc")
	c.Assert(args[2], check.Equals, 123)
	c.Assert(args[3], check.Equals, "pingcap")
}

func (s *SQLSuite) TestOracleUpdateSQLEmptyString(c *check.C) {
	dml := DML{
		Tp:       UpdateDMLType,
		Database: "db",
		Table:    "tbl",
		Values: map[string]interface{}{
			"ID":    123,
			"NAME":  "pc",
			"OFFER": nil,
		},
		OldValues: map[string]interface{}{
			"ID":    123,
			"NAME":  "",
			"OFFER": nil,
		},
		info: &tableInfo{
			columns: []string{"ID", "NAME", "OFFER"},
		},
		UpColumnsInfoMap: map[string]*model.ColumnInfo{
			"ID": {
				FieldType: types.FieldType{Tp: mysql.TypeInt24}},
			"NAME": {
				FieldType: types.FieldType{Tp: mysql.TypeVarString}},
			"OFFER": {
				FieldType: types.FieldType{Tp: mysql.TypeVarString}},
		},
		DestDBType: OracleDB,
	}
	sql, args := dml.sql()
	c.Assert(
		sql, check.Equals,
		"UPDATE db.tbl SET ID = :1,NAME = :2,OFFER = :3 WHERE ID = :4 AND NAME IS NULL AND OFFER IS NULL AND rownum <=1")
	c.Assert(args, check.HasLen, 4)
	c.Assert(args[0], check.Equals, 123)
	c.Assert(args[1], check.Equals, "pc")
	c.Assert(args[2], check.Equals, nil)
	c.Assert(args[3], check.Equals, 123)
}

func (s *SQLSuite) TestOracleUpdateSQLPrimaryKey(c *check.C) {
	dml := DML{
		Tp:       UpdateDMLType,
		Database: "db",
		Table:    "tbl",
		Values: map[string]interface{}{
			"ID":   123,
			"NAME": "pc",
		},
		OldValues: map[string]interface{}{
			"ID":   123,
			"NAME": "pingcap",
		},
		info: &tableInfo{
			columns: []string{"ID", "NAME"},
			uniqueKeys: []indexInfo{
				{
					name:    "uniq name",
					columns: []string{"ID"},
				},
				{
					name:    "other",
					columns: []string{"OTHER"},
				},
			},
		},
		UpColumnsInfoMap: map[string]*model.ColumnInfo{
			"ID": {
				FieldType: types.FieldType{Tp: mysql.TypeInt24}},
			"NAME": {
				FieldType: types.FieldType{Tp: mysql.TypeVarString}},
		},
		DestDBType: OracleDB,
	}
	sql, args := dml.sql()
	c.Assert(
		sql, check.Equals,
		"UPDATE db.tbl SET ID = :1,NAME = :2 WHERE ID = :3 AND rownum <=1")
	c.Assert(args, check.HasLen, 3)
	c.Assert(args[0], check.Equals, 123)
	c.Assert(args[1], check.Equals, "pc")
	c.Assert(args[2], check.Equals, 123)
}

func (s *SQLSuite) TestOracleDeleteSQLCharType(c *check.C) {
	dml := DML{
		Tp:       DeleteDMLType,
		Database: "db",
		Table:    "tbl",
		Values: map[string]interface{}{
			"ID":      123,
			"NAME":    "pc",
			"OFFER":   "o",
			"ADDRESS": "a",
		},
		info: &tableInfo{
			columns: []string{"ID", "NAME", "OFFER", "ADDRESS"},
			dataTypeMap: map[string]string{
				"ID":      "VARCHAR2",
				"NAME":    "VARCHAR2",
				"OFFER":   "CHAR",
				"ADDRESS": "NCHAR",
			},
		},
		UpColumnsInfoMap: map[string]*model.ColumnInfo{
			"ID": {
				FieldType: types.FieldType{Tp: mysql.TypeInt24}},
			"NAME": {
				FieldType: types.FieldType{Tp: mysql.TypeVarString}},
			"OFFER": {
				FieldType: types.FieldType{Tp: mysql.TypeVarString}},
			"ADDRESS": {
				FieldType: types.FieldType{Tp: mysql.TypeVarString}},
		},
		DestDBType: OracleDB,
	}
	sql, args := dml.sql()
	c.Assert(
		sql, check.Equals,
		"DELETE FROM db.tbl WHERE RTRIM(ADDRESS) = :1 AND ID = :2 AND NAME = :3 AND RTRIM(OFFER) = :4 AND rownum <=1")
	c.Assert(args, check.HasLen, 4)
	c.Assert(args[0], check.Equals, "a")
	c.Assert(args[1], check.Equals, 123)
	c.Assert(args[2], check.Equals, "pc")
	c.Assert(args[3], check.Equals, "o")
}

func (s *SQLSuite) TestOracleDeleteSQL(c *check.C) {
	dml := DML{
		Tp:       DeleteDMLType,
		Database: "db",
		Table:    "tbl",
		Values: map[string]interface{}{
			"ID":   123,
			"NAME": "pc",
		},
		info: &tableInfo{
			columns: []string{"ID", "NAME"},
		},
		UpColumnsInfoMap: map[string]*model.ColumnInfo{
			"ID": {
				FieldType: types.FieldType{Tp: mysql.TypeInt24}},
			"NAME": {
				FieldType: types.FieldType{Tp: mysql.TypeVarString}},
		},
		DestDBType: OracleDB,
	}
	sql, args := dml.sql()
	c.Assert(
		sql, check.Equals,
		"DELETE FROM db.tbl WHERE ID = :1 AND NAME = :2 AND rownum <=1")
	c.Assert(args, check.HasLen, 2)
	c.Assert(args[0], check.Equals, 123)
	c.Assert(args[1], check.Equals, "pc")
}

func (s *SQLSuite) TestOracleDeleteSQLEmptyString(c *check.C) {
	dml := DML{
		Tp:       DeleteDMLType,
		Database: "db",
		Table:    "tbl",
		Values: map[string]interface{}{
			"ID":   123,
			"NAME": "",
		},
		info: &tableInfo{
			columns: []string{"ID", "NAME"},
		},
		UpColumnsInfoMap: map[string]*model.ColumnInfo{
			"ID": {
				FieldType: types.FieldType{Tp: mysql.TypeInt24}},
			"NAME": {
				FieldType: types.FieldType{Tp: mysql.TypeVarString}},
		},
		DestDBType: OracleDB,
	}
	sql, args := dml.sql()
	c.Assert(
		sql, check.Equals,
		"DELETE FROM db.tbl WHERE ID = :1 AND NAME IS NULL AND rownum <=1")
	c.Assert(args, check.HasLen, 1)
	c.Assert(args[0], check.Equals, 123)
}

func (s *SQLSuite) TestOracleInsertSQL(c *check.C) {
	dml := DML{
		Tp:       InsertDMLType,
		Database: "db",
		Table:    "tbl",
		Values: map[string]interface{}{
			"ID":   123,
			"NAME": "pc",
			"C2":   nil,
		},
		info: &tableInfo{
			columns: []string{"ID", "NAME", "C2"},
		},
		UpColumnsInfoMap: map[string]*model.ColumnInfo{
			"ID": {
				FieldType: types.FieldType{Tp: mysql.TypeInt24}},
			"NAME": {
				FieldType: types.FieldType{Tp: mysql.TypeVarString}},
			"C2": {
				FieldType: types.FieldType{Tp: mysql.TypeVarString}},
		},
		DestDBType: OracleDB,
	}
	sql, args := dml.sql()
	c.Assert(
		sql, check.Equals,
		"INSERT INTO db.tbl(C2,ID,NAME) VALUES(:1,:2,:3)")
	c.Assert(args, check.HasLen, 3)
	c.Assert(args[0], check.Equals, nil)
	c.Assert(args[1], check.Equals, 123)
	c.Assert(args[2], check.Equals, "pc")
}

func (s *SQLSuite) TestOracleDeleteNewValueSQLWithOneUK(c *check.C) {
	dml := DML{
		Tp:       InsertDMLType,
		Database: "db",
		Table:    "tbl",
		Values: map[string]interface{}{
			"ID":   123,
			"NAME": "pc",
			"C2":   nil,
		},
		info: &tableInfo{
			columns: []string{"ID", "NAME", "C2"},
			uniqueKeys: []indexInfo{
				{
					name:    "uniq_index_name",
					columns: []string{"ID"},
				},
			},
		},
		UpColumnsInfoMap: map[string]*model.ColumnInfo{
			"ID": {
				FieldType: types.FieldType{Tp: mysql.TypeInt24}},
			"NAME": {
				FieldType: types.FieldType{Tp: mysql.TypeVarString}},
			"C2": {
				FieldType: types.FieldType{Tp: mysql.TypeVarString}},
		},
		DestDBType: OracleDB,
	}

	sql, args := dml.oracleDeleteNewValueSQL()
	c.Assert(
		sql, check.Equals,
		"DELETE FROM db.tbl WHERE ID = :1 AND rownum <=1")
	c.Assert(args, check.HasLen, 1)
	c.Assert(args[0], check.Equals, 123)

	// column in UK have nil value, so fall back to all columns
	dml = DML{
		Tp:       InsertDMLType,
		Database: "db",
		Table:    "tbl",
		Values: map[string]interface{}{
			"ID":   123,
			"NAME": "pc",
			"C2":   nil,
		},
		info: &tableInfo{
			columns: []string{"ID", "NAME", "C2"},
			uniqueKeys: []indexInfo{
				{
					name:    "uniq_index_name",
					columns: []string{"ID", "C2"},
				},
			},
		},
		UpColumnsInfoMap: map[string]*model.ColumnInfo{
			"ID": {
				FieldType: types.FieldType{Tp: mysql.TypeInt24}},
			"NAME": {
				FieldType: types.FieldType{Tp: mysql.TypeVarString}},
			"C2": {
				FieldType: types.FieldType{Tp: mysql.TypeVarString}},
		},
		DestDBType: OracleDB,
	}
	sql, args = dml.oracleDeleteNewValueSQL()
	c.Assert(
		sql, check.Equals,
		"DELETE FROM db.tbl WHERE C2 IS NULL AND ID = :1 AND NAME = :2 AND rownum <=1")
	c.Assert(args, check.HasLen, 2)
	c.Assert(args[0], check.Equals, 123)
	c.Assert(args[1], check.Equals, "pc")
}

func (s *SQLSuite) TestOracleDeleteNewValueSQLWithMultiUK(c *check.C) {
	dml := DML{
		Tp:       InsertDMLType,
		Database: "db",
		Table:    "tbl",
		Values: map[string]interface{}{
			"ID":   123,
			"ID2":  "456",
			"NAME": "pc",
			"C2":   nil,
		},
		info: &tableInfo{
			columns: []string{"ID", "ID2", "NAME", "C2"},
			uniqueKeys: []indexInfo{
				{
					name:    "uniq_index_name_id",
					columns: []string{"ID", "C2"},
				},
				{
					name:    "uniq_index_name_id2",
					columns: []string{"ID2"},
				},
			},
		},
		UpColumnsInfoMap: map[string]*model.ColumnInfo{
			"ID": {
				FieldType: types.FieldType{Tp: mysql.TypeInt24}},
			"ID2": {
				FieldType: types.FieldType{Tp: mysql.TypeVarString}},
			"NAME": {
				FieldType: types.FieldType{Tp: mysql.TypeVarString}},
			"C2": {
				FieldType: types.FieldType{Tp: mysql.TypeVarString}},
		},
		DestDBType: OracleDB,
	}

	sql, args := dml.oracleDeleteNewValueSQL()
	c.Assert(
		sql, check.Equals,
		"DELETE FROM db.tbl WHERE ID2 = :1 AND rownum <=1")
	c.Assert(args, check.HasLen, 1)
	c.Assert(args[0], check.Equals, "456")
}

func (s *SQLSuite) TestOracleDeleteNewValueSQLWithNoUK(c *check.C) {
	dml := DML{
		Tp:       InsertDMLType,
		Database: "db",
		Table:    "tbl",
		Values: map[string]interface{}{
			"ID":   123,
			"ID2":  "456",
			"NAME": "pc",
			"C2":   nil,
		},
		info: &tableInfo{
			columns: []string{"ID", "ID2", "NAME", "C2"},
		},
		UpColumnsInfoMap: map[string]*model.ColumnInfo{
			"ID": {
				FieldType: types.FieldType{Tp: mysql.TypeInt24}},
			"ID2": {
				FieldType: types.FieldType{Tp: mysql.TypeVarString}},
			"NAME": {
				FieldType: types.FieldType{Tp: mysql.TypeVarString}},
			"C2": {
				FieldType: types.FieldType{Tp: mysql.TypeVarString}},
		},
		DestDBType: OracleDB,
	}

	sql, args := dml.oracleDeleteNewValueSQL()
	c.Assert(
		sql, check.Equals,
		"DELETE FROM db.tbl WHERE C2 IS NULL AND ID = :1 AND ID2 = :2 AND NAME = :3 AND rownum <=1")
	c.Assert(args, check.HasLen, 3)
	c.Assert(args[0], check.Equals, 123)
	c.Assert(args[1], check.Equals, "456")
	c.Assert(args[2], check.Equals, "pc")
}

func (s *SQLSuite) TestOracleDeleteNewValueSQLEmptyString(c *check.C) {
	dml := DML{
		Tp:       InsertDMLType,
		Database: "db",
		Table:    "tbl",
		Values: map[string]interface{}{
			"ID":   123,
			"ID2":  "456",
			"NAME": "",
			"C2":   nil,
		},
		info: &tableInfo{
			columns: []string{"ID", "ID2", "NAME", "C2"},
		},
		UpColumnsInfoMap: map[string]*model.ColumnInfo{
			"ID": {
				FieldType: types.FieldType{Tp: mysql.TypeInt24}},
			"ID2": {
				FieldType: types.FieldType{Tp: mysql.TypeVarString}},
			"NAME": {
				FieldType: types.FieldType{Tp: mysql.TypeVarString}},
			"C2": {
				FieldType: types.FieldType{Tp: mysql.TypeVarString}},
		},
		DestDBType: OracleDB,
	}

	sql, args := dml.oracleDeleteNewValueSQL()
	c.Assert(
		sql, check.Equals,
		"DELETE FROM db.tbl WHERE C2 IS NULL AND ID = :1 AND ID2 = :2 AND NAME IS NULL AND rownum <=1")
	c.Assert(args, check.HasLen, 2)
	c.Assert(args[0], check.Equals, 123)
	c.Assert(args[1], check.Equals, "456")
<<<<<<< HEAD
}

func (s *SQLSuite) TestOracleDeleteNewValueSQLCharType(c *check.C) {
	dml := DML{
		Tp:       InsertDMLType,
		Database: "db",
		Table:    "tbl",
		Values: map[string]interface{}{
			"ID":   123,
			"ID2":  "456",
			"NAME": "n",
			"C2":   "c",
		},
		info: &tableInfo{
			columns: []string{"ID", "ID2", "NAME", "C2"},
			dataTypeMap: map[string]string{
				"ID":   "VARCHAR2",
				"ID2":  "VARCHAR2",
				"NAME": "CHAR",
				"C2":   "NCHAR",
			},
		},
		UpColumnsInfoMap: map[string]*model.ColumnInfo{
			"ID": {
				FieldType: types.FieldType{Tp: mysql.TypeInt24}},
			"ID2": {
				FieldType: types.FieldType{Tp: mysql.TypeVarString}},
			"NAME": {
				FieldType: types.FieldType{Tp: mysql.TypeVarString}},
			"C2": {
				FieldType: types.FieldType{Tp: mysql.TypeVarString}},
		},
		DestDBType: OracleDB,
	}

	sql, args := dml.oracleDeleteNewValueSQL()
	c.Assert(
		sql, check.Equals,
		"DELETE FROM db.tbl WHERE RTRIM(C2) = :1 AND ID = :2 AND ID2 = :3 AND RTRIM(NAME) = :4 AND rownum <=1")
	c.Assert(args, check.HasLen, 4)
	c.Assert(args[0], check.Equals, "c")
	c.Assert(args[1], check.Equals, 123)
	c.Assert(args[2], check.Equals, "456")
	c.Assert(args[3], check.Equals, "n")
=======
>>>>>>> 0e44656b
}<|MERGE_RESOLUTION|>--- conflicted
+++ resolved
@@ -766,7 +766,6 @@
 	c.Assert(args, check.HasLen, 2)
 	c.Assert(args[0], check.Equals, 123)
 	c.Assert(args[1], check.Equals, "456")
-<<<<<<< HEAD
 }
 
 func (s *SQLSuite) TestOracleDeleteNewValueSQLCharType(c *check.C) {
@@ -811,6 +810,4 @@
 	c.Assert(args[1], check.Equals, 123)
 	c.Assert(args[2], check.Equals, "456")
 	c.Assert(args[3], check.Equals, "n")
-=======
->>>>>>> 0e44656b
 }