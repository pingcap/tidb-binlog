// Copyright 2019 PingCAP, Inc.
//
// Licensed under the Apache License, Version 2.0 (the "License");
// you may not use this file except in compliance with the License.
// You may obtain a copy of the License at
//
//     http://www.apache.org/licenses/LICENSE-2.0
//
// Unless required by applicable law or agreed to in writing, software
// distributed under the License is distributed on an "AS IS" BASIS,
// See the License for the specific language governing permissions and
// limitations under the License.

package loader

import (
	"context"
	gosql "database/sql"
	"fmt"
	"strings"
	"sync"
	"sync/atomic"
	"time"

	"github.com/pingcap/tidb-binlog/drainer/loopbacksync"

	"github.com/pingcap/errors"
	"github.com/pingcap/log"
	"github.com/pingcap/tidb-binlog/pkg/util"
	"github.com/prometheus/client_golang/prometheus"
	"go.uber.org/zap"
	"golang.org/x/sync/errgroup"

	"github.com/pingcap/parser"
	"github.com/pingcap/parser/ast"
	tmysql "github.com/pingcap/parser/mysql"
	pkgsql "github.com/pingcap/tidb-binlog/pkg/sql"
)

const (
	maxDMLRetryCount = 100
	maxDDLRetryCount = 5

	execLimitMultiple = 3
)

var (
	execDDLRetryWait            = time.Second
	fNewBatchManager            = newBatchManager
	fGetAppliedTS               = getAppliedTS
	updateLastAppliedTSInterval = time.Minute
)

// Loader is used to load data to mysql
type Loader interface {
	SetSafeMode(bool)
	GetSafeMode() bool
	Input() chan<- *Txn
	Successes() <-chan *Txn
	Close()
	Run() error
}

var _ Loader = &loaderImpl{}

type loaderImpl struct {
	// we can get table info from downstream db
	// like column name, pk & uk
	db *gosql.DB

	tableInfos sync.Map

	batchSize   int
	workerCount int
	syncMode    SyncMode

	loopBackSyncInfo *loopbacksync.LoopBackSync

	input      chan *Txn
	successTxn chan *Txn

	metrics *MetricsGroup

	// change update -> delete + replace
	// insert -> replace
	safeMode int32

	// always true now
	// merge the same primary key DML sequence, then batch insert
	merge bool

	// value can be tidb or mysql
	saveAppliedTS           bool
	lastUpdateAppliedTSTime time.Time

	// TODO: remove this ctx, context shouldn't stored in struct
	// https://github.com/pingcap/tidb-binlog/pull/691#issuecomment-515387824
	ctx    context.Context
	cancel context.CancelFunc
}

// MetricsGroup contains metrics of Loader
type MetricsGroup struct {
	EventCounterVec   *prometheus.CounterVec
	QueryHistogramVec *prometheus.HistogramVec
}

// SyncMode represents the sync mode of DML.
type SyncMode int

// SyncMode values.
const (
	SyncFullColumn SyncMode = 1 + iota
	SyncPartialColumn
)

type options struct {
<<<<<<< HEAD
	workerCount      int
	batchSize        int
	loopBackSyncInfo *loopbacksync.LoopBackSync
	metrics          *MetricsGroup
	saveAppliedTS    bool
}

var defaultLoaderOptions = options{
	workerCount:      16,
	batchSize:        20,
	loopBackSyncInfo: nil,
	metrics:          nil,
	saveAppliedTS:    false,
=======
	workerCount   int
	batchSize     int
	metrics       *MetricsGroup
	saveAppliedTS bool
	syncMode      SyncMode
}

var defaultLoaderOptions = options{
	workerCount:   16,
	batchSize:     20,
	metrics:       nil,
	saveAppliedTS: false,
	syncMode:      SyncFullColumn,
>>>>>>> 43fb8184
}

// A Option sets options such batch size, worker count etc.
type Option func(*options)

// SyncModeOption set sync mode of loader.
func SyncModeOption(n SyncMode) Option {
	return func(o *options) {
		o.syncMode = n
	}
}

// WorkerCount set worker count of loader
func WorkerCount(n int) Option {
	return func(o *options) {
		o.workerCount = n
	}
}

// BatchSize set batch size of loader
func BatchSize(n int) Option {
	return func(o *options) {
		o.batchSize = n
	}
}

//SetloopBackSyncInfo set loop back sync info of loader
func SetloopBackSyncInfo(loopBackSyncInfo *loopbacksync.LoopBackSync) Option {
	return func(o *options) {
		o.loopBackSyncInfo = loopBackSyncInfo
	}
}

// SaveAppliedTS set downstream type, values can be tidb or mysql
func SaveAppliedTS(save bool) Option {
	return func(o *options) {
		o.saveAppliedTS = save
	}
}

// Metrics set metrics of loader
func Metrics(m *MetricsGroup) Option {
	return func(o *options) {
		o.metrics = m
	}
}

// NewLoader return a Loader
// db must support multi statement and interpolateParams
func NewLoader(db *gosql.DB, opt ...Option) (Loader, error) {
	opts := defaultLoaderOptions
	for _, o := range opt {
		o(&opts)
	}

	ctx, cancel := context.WithCancel(context.Background())

	s := &loaderImpl{
		db:               db,
		workerCount:      opts.workerCount,
		batchSize:        opts.batchSize,
		metrics:          opts.metrics,
		loopBackSyncInfo: opts.loopBackSyncInfo,
		input:            make(chan *Txn),
		successTxn:       make(chan *Txn),
		merge:            true,
		saveAppliedTS:    opts.saveAppliedTS,

		ctx:    ctx,
		cancel: cancel,
	}

	db.SetMaxOpenConns(opts.workerCount)
	db.SetMaxIdleConns(opts.workerCount)

	return s, nil
}

func (s *loaderImpl) metricsInputTxn(txn *Txn) {
	if s.metrics == nil || s.metrics.EventCounterVec == nil {
		return
	}

	s.metrics.EventCounterVec.WithLabelValues("Txn").Inc()

	if txn.isDDL() {
		s.metrics.EventCounterVec.WithLabelValues("DDL").Add(1)
	} else {
		nInsert, nDelete, nUpdate := countEvents(txn.DMLs)
		s.metrics.EventCounterVec.WithLabelValues("Insert").Add(nInsert)
		s.metrics.EventCounterVec.WithLabelValues("Delete").Add(nDelete)
		s.metrics.EventCounterVec.WithLabelValues("Update").Add(nUpdate)
	}
}

// SetSafeMode set safe mode
func (s *loaderImpl) SetSafeMode(safe bool) {
	if safe {
		atomic.StoreInt32(&s.safeMode, 1)
	} else {
		atomic.StoreInt32(&s.safeMode, 0)
	}
}

// GetSafeMode get safe mode
func (s *loaderImpl) GetSafeMode() bool {
	v := atomic.LoadInt32(&s.safeMode)

	return v != 0
}

func (s *loaderImpl) markSuccess(txns ...*Txn) {
	if s.saveAppliedTS && len(txns) > 0 && time.Since(s.lastUpdateAppliedTSTime) > updateLastAppliedTSInterval {
		txns[len(txns)-1].AppliedTS = fGetAppliedTS(s.db)
		s.lastUpdateAppliedTSTime = time.Now()
	}
	for _, txn := range txns {
		s.successTxn <- txn
	}
	log.Debug("markSuccess txns", zap.Int("txns len", len(txns)))
}

// Input returns input channel which used to put Txn into Loader
func (s *loaderImpl) Input() chan<- *Txn {
	return s.input
}

// Successes return a channel to get the successfully Txn loaded to mysql
func (s *loaderImpl) Successes() <-chan *Txn {
	return s.successTxn
}

// Close close the Loader, no more Txn can be push into Input()
// Run will quit when all data is drained
func (s *loaderImpl) Close() {
	close(s.input)
	s.cancel()
}

var utilGetTableInfo = getTableInfo

func (s *loaderImpl) invalidateTableInfo(schema string, table string) {
	s.tableInfos.Delete(quoteSchema(schema, table))
}

func (s *loaderImpl) refreshTableInfo(schema string, table string) (info *tableInfo, err error) {
	log.Info("refresh table info", zap.String("schema", schema), zap.String("table", table))

	if len(schema) == 0 {
		return nil, errors.New("schema is empty")
	}

	if len(table) == 0 {
		return nil, nil
	}

	info, err = utilGetTableInfo(s.db, schema, table)
	if err != nil {
		return info, errors.Trace(err)
	}

	if len(info.uniqueKeys) == 0 {
		log.Warn("table has no any primary key and unique index, it may be slow when syncing data to downstream, we highly recommend add primary key or unique key for table", zap.String("table", quoteSchema(schema, table)))
	}

	s.tableInfos.Store(quoteSchema(schema, table), info)

	return
}

func (s *loaderImpl) getTableInfo(schema string, table string) (info *tableInfo, err error) {
	v, ok := s.tableInfos.Load(quoteSchema(schema, table))
	if ok {
		info = v.(*tableInfo)
		return
	}

	return s.refreshTableInfo(schema, table)
}

func needRefreshTableInfo(sql string) bool {
	stmt, err := parser.New().ParseOneStmt(sql, "", "")
	if err != nil {
		log.Error("parse sql failed", zap.String("sql", sql), zap.Error(err))
		return true
	}

	switch stmt.(type) {
	case *ast.DropTableStmt:
		return false
	case *ast.DropDatabaseStmt:
		return false
	case *ast.TruncateTableStmt:
		return false
	case *ast.CreateDatabaseStmt:
		return false
	}

	return true
}

func isCreateDatabaseDDL(sql string) bool {
	stmt, err := parser.New().ParseOneStmt(sql, "", "")
	if err != nil {
		log.Error("parse sql failed", zap.String("sql", sql), zap.Error(err))
		return false
	}

	_, isCreateDatabase := stmt.(*ast.CreateDatabaseStmt)
	return isCreateDatabase
}

func (s *loaderImpl) execDDL(ddl *DDL) error {
	log.Debug("exec ddl", zap.Reflect("ddl", ddl))
	err := util.RetryContext(s.ctx, maxDDLRetryCount, execDDLRetryWait, 1, func(context.Context) error {
		tx, err := s.db.Begin()
		if err != nil {
			return err
		}

		if len(ddl.Database) > 0 && !isCreateDatabaseDDL(ddl.SQL) {
			_, err = tx.Exec(fmt.Sprintf("use %s;", quoteName(ddl.Database)))
			if err != nil {
				if rbErr := tx.Rollback(); rbErr != nil {
					log.Error("Rollback failed", zap.Error(rbErr))
				}
				return err
			}
		}

		if _, err = tx.Exec(ddl.SQL); err != nil {
			if rbErr := tx.Rollback(); rbErr != nil {
				log.Error("Rollback failed", zap.String("sql", ddl.SQL), zap.Error(rbErr))
			}
			return err
		}

		if err = tx.Commit(); err != nil {
			return err
		}

		log.Info("exec ddl success", zap.String("sql", ddl.SQL))
		return nil
	})

	return errors.Trace(err)
}

func (s *loaderImpl) execByHash(executor *executor, byHash [][]*DML) error {
	errg, _ := errgroup.WithContext(s.ctx)

	for _, dmls := range byHash {
		if len(dmls) == 0 {
			continue
		}

		dmls := dmls

		errg.Go(func() error {
			err := executor.singleExecRetry(s.ctx, dmls, s.GetSafeMode(), maxDMLRetryCount, time.Second)
			return err
		})
	}

	err := errg.Wait()

	return errors.Trace(err)
}

func (s *loaderImpl) singleExec(executor *executor, dmls []*DML) error {
	causality := NewCausality()

	var byHash = make([][]*DML, s.workerCount)

	for _, dml := range dmls {
		keys := getKeys(dml)
		log.Debug("get keys", zap.Reflect("dml", dml), zap.Strings("keys", keys))
		conflict := causality.DetectConflict(keys)
		if conflict {
			log.Info("meet causality.DetectConflict exec now",
				zap.String("table name", dml.TableName()),
				zap.Strings("keys", keys))
			if err := s.execByHash(executor, byHash); err != nil {
				return errors.Trace(err)
			}

			causality.Reset()
			for i := 0; i < len(byHash); i++ {
				byHash[i] = byHash[i][:0]
			}
		}

		if err := causality.Add(keys); err != nil {
			log.Error("Add keys to causality failed", zap.Error(err), zap.Strings("keys", keys))
		}
		key := causality.Get(keys[0])
		idx := int(genHashKey(key)) % len(byHash)
		byHash[idx] = append(byHash[idx], dml)

	}

	err := s.execByHash(executor, byHash)
	return errors.Trace(err)
}

func removeOrphanCols(info *tableInfo, dml *DML) {
	mp := make(map[string]struct{}, len(info.columns))
	for _, name := range info.columns {
		mp[name] = struct{}{}
	}

	for name := range dml.Values {
		if _, ok := mp[name]; !ok {
			delete(dml.Values, name)
			delete(dml.OldValues, name)
		}
	}
}

func (s *loaderImpl) execDMLs(dmls []*DML) error {
	if len(dmls) == 0 {
		return nil
	}

	for _, dml := range dmls {
		if err := s.setDMLInfo(dml); err != nil {
			return errors.Trace(err)
		}
		filterGeneratedCols(dml)
		if s.syncMode == SyncPartialColumn {
			removeOrphanCols(dml.info, dml)
		}
	}

	batchTables, singleDMLs := s.groupDMLs(dmls)

	executor := s.getExecutor()
	errg, _ := errgroup.WithContext(s.ctx)

	for _, dmls := range batchTables {
		// https://golang.org/doc/faq#closures_and_goroutines
		dmls := dmls
		errg.Go(func() error {
			err := executor.execTableBatchRetry(s.ctx, dmls, maxDMLRetryCount, time.Second)
			return err
		})
	}

	errg.Go(func() error {
		err := s.singleExec(executor, singleDMLs)
		return errors.Trace(err)
	})

	err := errg.Wait()

	return errors.Trace(err)
}

func (s *loaderImpl) createMarkTable() error {
	markTableDataBase := loopbacksync.MarkTableName[:strings.Index(loopbacksync.MarkTableName, ".")]
	createDatabaseSQL := fmt.Sprintf("create database IF NOT EXISTS %s;", markTableDataBase)
	createDatabase := DDL{SQL: createDatabaseSQL}
	if err1 := s.execDDL(&createDatabase); err1 != nil {
		log.Error("exec failed", zap.String("sql", createDatabase.SQL), zap.Error(err1))
		return errors.Trace(err1)
	}
	sql := createMarkTableDDL()
	createMarkTableInfo := DDL{Database: markTableDataBase, Table: loopbacksync.MarkTableName, SQL: sql}
	if err := s.execDDL(&createMarkTableInfo); err != nil {
		log.Error("exec failed", zap.String("sql", createMarkTableInfo.SQL), zap.Error(err))
		return errors.Trace(err)
	}
	return nil
}

// Run will quit when meet any error, or all the txn are drained
func (s *loaderImpl) Run() error {
	if s.loopBackSyncInfo != nil && s.loopBackSyncInfo.LoopbackControl {
		if err := s.createMarkTable(); err != nil {
			return errors.Trace(err)
		}
	}
	txnManager := newTxnManager(1024, s.input)
	defer func() {
		log.Info("Run()... in Loader quit")
		close(s.successTxn)
		txnManager.Close()
	}()

	batch := fNewBatchManager(s)
	input := txnManager.run()

	for {
		select {
		case txn, ok := <-input:
			if !ok {
				log.Info("Loader closed, quit running")
				if err := batch.execAccumulatedDMLs(); err != nil {
					return errors.Trace(err)
				}
				return nil
			}

			s.metricsInputTxn(txn)
			txnManager.pop(txn)
			if err := batch.put(txn); err != nil {
				return errors.Trace(err)
			}

		default:
			// execute DMLs ASAP if the `input` channel is empty
			if len(batch.dmls) > 0 {
				if err := batch.execAccumulatedDMLs(); err != nil {
					return errors.Trace(err)
				}

				continue
			}

			// get first
			txn, ok := <-input
			if !ok {
				return nil
			}

			s.metricsInputTxn(txn)
			txnManager.pop(txn)
			if err := batch.put(txn); err != nil {
				return errors.Trace(err)
			}
		}
	}
}

// groupDMLs group DMLs by table in batchByTbls and
// collects DMLs that can't be executed in bulk in singleDMLs.
// NOTE: DML.info are assumed to be already set.
func (s *loaderImpl) groupDMLs(dmls []*DML) (batchByTbls map[string][]*DML, singleDMLs []*DML) {
	if !s.merge {
		singleDMLs = dmls
		return
	}
	batchByTbls = make(map[string][]*DML)
	for _, dml := range dmls {
		info := dml.info
		if info.primaryKey != nil && len(info.uniqueKeys) == 0 {
			tblName := dml.TableName()
			batchByTbls[tblName] = append(batchByTbls[tblName], dml)
		} else {
			singleDMLs = append(singleDMLs, dml)
		}
	}
	return
}

func countEvents(dmls []*DML) (insertEvent float64, deleteEvent float64, updateEvent float64) {
	for _, dml := range dmls {
		switch dml.Tp {
		case InsertDMLType:
			insertEvent++
		case UpdateDMLType:
			updateEvent++
		case DeleteDMLType:
			deleteEvent++
		}
	}
	return
}

func (s *loaderImpl) setDMLInfo(dml *DML) (err error) {
	dml.info, err = s.getTableInfo(dml.Database, dml.Table)
	if err != nil {
		err = errors.Trace(err)
	}
	return
}

func filterGeneratedCols(dml *DML) {
	if len(dml.Values) > len(dml.info.columns) {
		// Remove values of generated columns
		vals := make(map[string]interface{}, len(dml.info.columns))
		for _, col := range dml.info.columns {
			vals[col] = dml.Values[col]
		}
		dml.Values = vals
	}
}

func (s *loaderImpl) getExecutor() *executor {
	e := newExecutor(s.db).withBatchSize(s.batchSize)
	e.setSyncInfo(s.loopBackSyncInfo)
	if s.metrics != nil && s.metrics.QueryHistogramVec != nil {
		e = e.withQueryHistogramVec(s.metrics.QueryHistogramVec)
	}
	return e
}

func newBatchManager(s *loaderImpl) *batchManager {
	return &batchManager{
		limit:                s.batchSize * s.workerCount * execLimitMultiple,
		fExecDMLs:            s.execDMLs,
		fDMLsSuccessCallback: s.markSuccess,
		fExecDDL:             s.execDDL,
		fDDLSuccessCallback: func(txn *Txn) {
			s.markSuccess(txn)
			if needRefreshTableInfo(txn.DDL.SQL) {
				s.invalidateTableInfo(txn.DDL.Database, txn.DDL.Table)
			}
		},
	}
}

type batchManager struct {
	txns                 []*Txn
	dmls                 []*DML
	limit                int
	fExecDMLs            func([]*DML) error
	fDMLsSuccessCallback func(...*Txn)
	fExecDDL             func(*DDL) error
	fDDLSuccessCallback  func(*Txn)
}

func (b *batchManager) execAccumulatedDMLs() (err error) {
	if len(b.dmls) == 0 {
		return nil
	}

	if err := b.fExecDMLs(b.dmls); err != nil {
		return errors.Trace(err)
	}

	if b.fDMLsSuccessCallback != nil {
		b.fDMLsSuccessCallback(b.txns...)
	}
	b.txns = b.txns[:0]
	b.dmls = b.dmls[:0]
	return nil
}

func (b *batchManager) execDDL(txn *Txn) error {
	if err := b.fExecDDL(txn.DDL); err != nil {
		if !pkgsql.IgnoreDDLError(err) {
			log.Error("exec failed", zap.String("sql", txn.DDL.SQL), zap.Error(err))
			return errors.Trace(err)
		}
		log.Warn("ignore ddl", zap.Error(err), zap.String("ddl", txn.DDL.SQL))
	}

	b.fDDLSuccessCallback(txn)
	return nil
}

func (b *batchManager) put(txn *Txn) error {
	// we always executor the previous dmls when we meet ddl,
	// and executor ddl one by one.
	if txn.isDDL() {
		if len(txn.DDL.Database) == 0 {
			return errors.Errorf("get DDL Txn with empty database, ddl: %s", txn.DDL.SQL)
		}

		if err := b.execAccumulatedDMLs(); err != nil {
			return errors.Trace(err)
		}
		if err := b.execDDL(txn); err != nil {
			return errors.Trace(err)
		}
		return nil
	}
	b.dmls = append(b.dmls, txn.DMLs...)
	b.txns = append(b.txns, txn)

	// reach a limit size to exec
	if len(b.dmls) >= b.limit {
		if err := b.execAccumulatedDMLs(); err != nil {
			return errors.Trace(err)
		}
	}
	return nil
}

// txnManager can only match one input channel
type txnManager struct {
	input        chan *Txn
	cacheChan    chan *Txn
	shutdown     chan struct{}
	cachedSize   int
	maxCacheSize int
	cond         *sync.Cond
	isClosed     int32
}

func newTxnManager(maxCacheSize int, input chan *Txn) *txnManager {
	return &txnManager{
		input:        input,
		cacheChan:    make(chan *Txn, 1024),
		maxCacheSize: maxCacheSize,
		cond:         sync.NewCond(new(sync.Mutex)),
		shutdown:     make(chan struct{}),
	}
}

// run can only be used once for a txnManager instance
func (t *txnManager) run() chan *Txn {
	ret := t.cacheChan
	input := t.input
	go func() {
		defer func() {
			log.Info("run()... in txnManager quit")
			close(ret)
		}()

		for atomic.LoadInt32(&t.isClosed) == 0 {
			var txn *Txn
			var ok bool
			select {
			case txn, ok = <-input:
				if !ok {
					log.Info("Loader has been closed. Start quitting txnManager")
					return
				}
			case <-t.shutdown:
				return
			}
			txnSize := len(txn.DMLs)

			t.cond.L.Lock()
			if txnSize < t.maxCacheSize {
				for atomic.LoadInt32(&t.isClosed) == 0 && txnSize+t.cachedSize > t.maxCacheSize {
					t.cond.Wait()
				}
			} else {
				for atomic.LoadInt32(&t.isClosed) == 0 && t.cachedSize != 0 {
					t.cond.Wait()
				}
			}
			t.cond.L.Unlock()

			select {
			case ret <- txn:
				t.cond.L.Lock()
				t.cachedSize += txnSize
				t.cond.L.Unlock()
			case <-t.shutdown:
				return
			}
		}
	}()
	return ret
}

func (t *txnManager) pop(txn *Txn) {
	t.cond.L.Lock()
	t.cachedSize -= len(txn.DMLs)
	t.cond.Signal()
	t.cond.L.Unlock()
}

func (t *txnManager) Close() {
	if !atomic.CompareAndSwapInt32(&t.isClosed, 0, 1) {
		return
	}
	close(t.shutdown)
	t.cond.Signal()
	log.Info("txnManager has been closed")
}

func getAppliedTS(db *gosql.DB) int64 {
	appliedTS, err := pkgsql.GetTidbPosition(db)
	if err != nil {
		errCode, ok := pkgsql.GetSQLErrCode(err)
		// if tidb dont't support `show master status`, will return 1105 ErrUnknown error
		if !ok || int(errCode) != tmysql.ErrUnknown {
			log.Warn("get ts from slave cluster failed", zap.Error(err))
		}
		return 0
	}
	return appliedTS
}<|MERGE_RESOLUTION|>--- conflicted
+++ resolved
@@ -115,12 +115,12 @@
 )
 
 type options struct {
-<<<<<<< HEAD
 	workerCount      int
 	batchSize        int
 	loopBackSyncInfo *loopbacksync.LoopBackSync
 	metrics          *MetricsGroup
 	saveAppliedTS    bool
+	syncMode         SyncMode
 }
 
 var defaultLoaderOptions = options{
@@ -129,21 +129,7 @@
 	loopBackSyncInfo: nil,
 	metrics:          nil,
 	saveAppliedTS:    false,
-=======
-	workerCount   int
-	batchSize     int
-	metrics       *MetricsGroup
-	saveAppliedTS bool
-	syncMode      SyncMode
-}
-
-var defaultLoaderOptions = options{
-	workerCount:   16,
-	batchSize:     20,
-	metrics:       nil,
-	saveAppliedTS: false,
-	syncMode:      SyncFullColumn,
->>>>>>> 43fb8184
+	syncMode:         SyncFullColumn,
 }
 
 // A Option sets options such batch size, worker count etc.
