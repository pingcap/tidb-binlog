--- conflicted
+++ resolved
@@ -193,10 +193,7 @@
 		workerCount:      opts.workerCount,
 		batchSize:        opts.batchSize,
 		metrics:          opts.metrics,
-<<<<<<< HEAD
-=======
 		syncMode:         opts.syncMode,
->>>>>>> b485469c
 		loopBackSyncInfo: opts.loopBackSyncInfo,
 		input:            make(chan *Txn),
 		successTxn:       make(chan *Txn),
@@ -349,13 +346,9 @@
 
 func (s *loaderImpl) execDDL(ddl *DDL) error {
 	log.Debug("exec ddl", zap.Reflect("ddl", ddl))
-<<<<<<< HEAD
-=======
 	if ddl.ShouldSkip {
 		return nil
 	}
-
->>>>>>> b485469c
 	err := util.RetryContext(s.ctx, maxDDLRetryCount, execDDLRetryWait, 1, func(context.Context) error {
 		tx, err := s.db.Begin()
 		if err != nil {
@@ -517,7 +510,6 @@
 	return nil
 }
 
-<<<<<<< HEAD
 func (s *loaderImpl) initMarkTable() error {
 	executor := s.getExecutor()
 	return executor.initMarkTable()
@@ -528,20 +520,15 @@
 	_ = executor.cleanChannelInfo()
 }
 
-=======
->>>>>>> b485469c
 // Run will quit when meet any error, or all the txn are drained
 func (s *loaderImpl) Run() error {
 	if s.loopBackSyncInfo != nil && s.loopBackSyncInfo.LoopbackControl {
 		if err := s.createMarkTable(); err != nil {
 			return errors.Trace(err)
 		}
-<<<<<<< HEAD
 		if err := s.initMarkTable(); err != nil {
 			return errors.Trace(err)
 		}
-=======
->>>>>>> b485469c
 	}
 	txnManager := newTxnManager(1024, s.input)
 	defer func() {
@@ -652,15 +639,11 @@
 
 func (s *loaderImpl) getExecutor() *executor {
 	e := newExecutor(s.db).withBatchSize(s.batchSize)
-<<<<<<< HEAD
+	if s.syncMode == SyncPartialColumn {
+		e = e.withRefreshTableInfo(s.refreshTableInfo)
+	}
 	e.setSyncInfo(s.loopBackSyncInfo)
 	e.setWorkerCount(s.workerCount)
-=======
-	if s.syncMode == SyncPartialColumn {
-		e = e.withRefreshTableInfo(s.refreshTableInfo)
-	}
-	e.setSyncInfo(s.loopBackSyncInfo)
->>>>>>> b485469c
 	if s.metrics != nil && s.metrics.QueryHistogramVec != nil {
 		e = e.withQueryHistogramVec(s.metrics.QueryHistogramVec)
 	}
