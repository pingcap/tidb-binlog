# drainer Configuration.

# addr (i.e. 'host:port') to listen on for drainer connections
addr = "127.0.0.1:8249"

# the interval time (in seconds) of detect pumps' status
detect-interval = 10

# drainer meta data directory path
data-dir = "data.drainer"

# a comma separated list of PD endpoints
pd-urls = "http://127.0.0.1:2379"

# kafka addrs where drainer pull binlog from
kafka-addrs = "127.0.0.1:9092"

# zookeeper addrs, get kafka-addrs from zookeeper if uncomment this
# zookeeper-addrs = "127.0.0.1:2181"

#[security]
# Path of file that contains list of trusted SSL CAs for connection with cluster components.
# ssl-ca = "/path/to/ca.pem"
# Path of file that contains X509 certificate in PEM format for connection with cluster components.
# ssl-cert = "/path/to/pump.pem"
# Path of file that contains X509 key in PEM format for connection with cluster components.
# ssl-key = "/path/to/pump-key.pem"

# syncer Configuration.
[syncer]

# disable sync these schema
ignore-schemas = "INFORMATION_SCHEMA,PERFORMANCE_SCHEMA,mysql"

# number of binlog events in a transaction batch
txn-batch = 1

# work count to execute binlogs
worker-count = 1

disable-dispatch = false

# safe mode will split update to delete and insert
safe-mode = false

# downstream storage, equal to --dest-db-type
# valid values are "mysql", "pb"
db-type = "mysql"

##replicate-do-db priority over replicate-do-table if have same db name
##and we support regex expression , start with '~' declare use regex expression.
#
#replicate-do-db = ["~^b.*","s1"]
#[[syncer.replicate-do-table]]
#db-name ="test"
#tbl-name = "log"

#[[syncer.replicate-do-table]]
#db-name ="test"
#tbl-name = "~^a.*"

# the downstream mysql protocol database
[syncer.to]
host = "127.0.0.1"
user = "root"
password = ""
port = 3306

# Uncomment this if you want to use pb or sql as db-type.
# Compress compresses output file, like pb and sql file. Now it supports "gzip" algorithm only. 
# Values can be "gzip". Leave it empty to disable compression. 
#[syncer.to]
#dir = "data.drainer"
#compression = "gzip"
<<<<<<< HEAD
## for pb output, you can set a index which helps finding restore pb files.
#index-name = "binlog.index"
#index-interval = 1000
=======
>>>>>>> cd6e6920
<|MERGE_RESOLUTION|>--- conflicted
+++ resolved
@@ -72,9 +72,3 @@
 #[syncer.to]
 #dir = "data.drainer"
 #compression = "gzip"
-<<<<<<< HEAD
-## for pb output, you can set a index which helps finding restore pb files.
-#index-name = "binlog.index"
-#index-interval = 1000
-=======
->>>>>>> cd6e6920
