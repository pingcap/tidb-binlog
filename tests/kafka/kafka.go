package main

import (
	"flag"
	"strings"
	"time"

	"github.com/Shopify/sarama"
	_ "github.com/go-sql-driver/mysql"
	"github.com/ngaut/log"
	"github.com/pingcap/errors"
	"github.com/pingcap/tidb-binlog/pkg/loader"
	"github.com/pingcap/tidb-binlog/tests/dailytest"
	"github.com/pingcap/tidb-binlog/tests/util"
	"github.com/pingcap/tidb-tools/tidb-binlog/driver/reader"
)

// drainer -> kafka, syn data from kafka to downstream TiDB, and run the dailytest

var (
	kafkaAddr = flag.String("kafkaAddr", "127.0.0.1:9092", "kafkaAddr like 127.0.0.1:9092,127.0.0.1:9093")
	topic     = flag.String("topic", "", "topic name to consume binlog")
	offset    = flag.Int64("offset", sarama.OffsetNewest, "offset")
	commitTS  = flag.Int64("commitTS", 0, "commitTS")
)

func main() {
	flag.Parse()
	log.Debug("start run kafka test...")

	cfg := &reader.Config{
		KafkaAddr: strings.Split(*kafkaAddr, ","),
		Offset:    *offset,
		CommitTS:  *commitTS,
		Topic:     *topic,
	}

	breader, err := reader.NewReader(cfg)
	if err != nil {
		panic(err)
	}

	sourceDBs, err := util.CreateSourceDBs()
	if err != nil {
		panic(err)
	}

	sinkDB, err := util.CreateSinkDB()
	if err != nil {
		panic(err)
	}

	sinkDBForDiff, err := util.CreateSinkDB()
	if err != nil {
		panic(err)
	}

	// start sync to mysql from kafka
	ld, err := loader.NewLoader(sinkDB, loader.WorkerCount(16), loader.BatchSize(128))
	if err != nil {
		panic(err)
	}

	go func() {
		err := ld.Run()
		if err != nil {
			log.Error(errors.ErrorStack(err))
			log.Fatal(err)
		}
	}()

	go func() {
		defer ld.Close()
		for {
			select {
			case msg := <-breader.Messages():
				str := msg.Binlog.String()
				if len(str) > 2000 {
					str = str[:2000] + "..."
				}
				log.Debug("recv: ", str)
				binlog := msg.Binlog
				ld.Input() <- loader.SlaveBinlogToTxn(binlog)
			case txn := <-ld.Successes():
				log.Debug("succ: ", txn)
			}
		}
	}()

	time.Sleep(5 * time.Second)

<<<<<<< HEAD
	dailytest.Run(sourceDB, sinkDB, "test", 10, 1000, 10)
=======
	// run the dailytest
	diffCfg := &diff.Config{
		EqualIndex:       true,
		EqualCreateTable: true,
		EqualRowCount:    true,
		EqualData:        true,
	}
	dailytest.RunMultiSource(sourceDBs, sinkDBForDiff, diffCfg)
	dailytest.Run(sourceDBs[0], sinkDBForDiff, diffCfg, 10, 1000, 10)
>>>>>>> fb3949e9
}<|MERGE_RESOLUTION|>--- conflicted
+++ resolved
@@ -89,17 +89,6 @@
 
 	time.Sleep(5 * time.Second)
 
-<<<<<<< HEAD
-	dailytest.Run(sourceDB, sinkDB, "test", 10, 1000, 10)
-=======
-	// run the dailytest
-	diffCfg := &diff.Config{
-		EqualIndex:       true,
-		EqualCreateTable: true,
-		EqualRowCount:    true,
-		EqualData:        true,
-	}
-	dailytest.RunMultiSource(sourceDBs, sinkDBForDiff, diffCfg)
-	dailytest.Run(sourceDBs[0], sinkDBForDiff, diffCfg, 10, 1000, 10)
->>>>>>> fb3949e9
+	dailytest.RunMultiSource(sourceDBs, sinkDBForDiff, "test")
+	dailytest.Run(sourceDBs[0], sinkDBForDiff, "test", 10, 1000, 10)
 }