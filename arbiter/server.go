--- conflicted
+++ resolved
@@ -167,41 +167,8 @@
 
 	wg.Add(1)
 	go func() {
-<<<<<<< HEAD
-		defer wg.Done()
-
-		saveTick := time.NewTicker(time.Second)
-		defer saveTick.Stop()
-
-		for {
-			select {
-			case txn, ok := <-s.load.Successes():
-				if !ok {
-					log.Info("load successes channel closed")
-					return
-				}
-				msg := txn.Metadata.(*reader.Message)
-				log.Debug("get success binlog", zap.Int64("ts", msg.Binlog.CommitTs), zap.Int64("offset", msg.Offset))
-				s.finishTS = msg.Binlog.CommitTs
-
-				ms := time.Now().UnixNano()/1000000 - oracle.ExtractPhysical(uint64(s.finishTS))
-				txnLatencySecondsHistogram.Observe(float64(ms) / 1000.0)
-
-			case <-saveTick.C:
-				// log.Debug("save checkpoint ", s.finishTS)
-				err := s.checkpoint.Save(s.finishTS, StatusRunning)
-				if err != nil {
-					log.Error("save checkpoint failed", zap.Error(err))
-					continue
-				}
-
-				checkpointTSOGauge.Set(float64(oracle.ExtractPhysical(uint64(s.finishTS))))
-			}
-		}
-=======
 		s.trackTS(ctx, time.Second)
 		wg.Done()
->>>>>>> c5705c62
 	}()
 
 	wg.Add(1)
@@ -268,11 +235,11 @@
 				break L
 			}
 			msg := txn.Metadata.(*reader.Message)
-			log.Debugf("success binlog ts: %d at offset: %d", msg.Binlog.CommitTs, msg.Offset)
+			log.Debug("get success binlog", zap.Int64("ts", msg.Binlog.CommitTs), zap.Int64("offset", msg.Offset))
 			s.updateFinishTS(msg)
 		case <-saveTick.C:
 			if err := s.saveFinishTS(StatusRunning); err != nil {
-				log.Error(err)
+				log.Error("save finish ts failed", zap.Error(err))
 			}
 		case <-ctx.Done():
 			break L
@@ -280,7 +247,7 @@
 	}
 
 	if err := s.saveFinishTS(StatusRunning); err != nil {
-		log.Error(err)
+		log.Error("save finish ts failed", zap.Error(err))
 	}
 }
 
