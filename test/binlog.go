package main

import (
	"flag"
	"os"
	"time"

	_ "github.com/go-sql-driver/mysql"
	"github.com/juju/errors"
	"github.com/ngaut/log"
	"github.com/pingcap/tidb-binlog/test/dailytest"
	"github.com/pingcap/tidb-binlog/test/util"
)

func main() {
	cfg := util.NewConfig()
	err := cfg.Parse(os.Args[1:])
	switch errors.Cause(err) {
	case nil:
	case flag.ErrHelp:
		os.Exit(0)
	default:
		log.Errorf("parse cmd flags err %s\n", err)
		os.Exit(2)
	}

	TableSQLs := []string{`
create table ptest(
	a int primary key, 
	b double NOT NULL DEFAULT 2.0, 
	c varchar(10) NOT NULL, 
	d time unique
);
`,
		`
create table itest(
	a int, 
	b double NOT NULL DEFAULT 2.0, 
	c varchar(10) NOT NULL, 
	d time unique,
	PRIMARY KEY(a, b)
);
`,
		`
create table ntest(
	a int, 
	b double NOT NULL DEFAULT 2.0, 
	c varchar(10) NOT NULL, 
	d time unique
);
`}

	sourceDB, err := util.CreateDB(cfg.SourceDBCfg)
	if err != nil {
		log.Fatal(err)
	}
	defer util.CloseDB(sourceDB)

	targetDB, err := util.CreateDB(cfg.TargetDBCfg)
	if err != nil {
		log.Fatal(err)
	}
	defer util.CloseDB(targetDB)

<<<<<<< HEAD
=======
	// run the simple test case
	dailytest.RunSimpleCase(sourceDB)

	// wait for sync to downstream sql server
	time.Sleep(15 * time.Second)
	if !util.CheckSyncState(&cfg.DiffConfig, sourceDB, targetDB) {
		log.Fatal("src don't equal dst")
	}

	// clear the simple test case
	dailytest.ClearSimpleCase(sourceDB)

	// wait for sync to downstream sql server
	time.Sleep(15 * time.Second)
	if !util.CheckSyncState(&cfg.DiffConfig, sourceDB, targetDB) {
		log.Fatal("src don't equal dst")
	}

>>>>>>> 344ca6a1
	// generate insert/update/delete sqls and execute
	dailytest.RunDailyTest(cfg.SourceDBCfg, TableSQLs, cfg.WorkerCount, cfg.JobCount, cfg.Batch)

	// wait for sync to downstream sql server
	time.Sleep(90 * time.Second)

	// diff the test schema
	if !util.CheckSyncState(&cfg.DiffConfig, sourceDB, targetDB) {
		log.Fatal("sourceDB don't equal targetDB")
	}

	// run the simple test case
	dailytest.RunCase(sourceDB, targetDB)

	// truncate test data
	dailytest.TruncateTestTable(cfg.SourceDBCfg, TableSQLs)

	// wait for sync to downstream sql server
	time.Sleep(30 * time.Second)

	// diff the test schema
	if !util.CheckSyncState(&cfg.DiffConfig, sourceDB, targetDB) {
		log.Fatal("sourceDB don't equal targetDB")
	}

	// drop test table
	dailytest.DropTestTable(cfg.SourceDBCfg, TableSQLs)

	// wait for sync to downstream sql server
	time.Sleep(30 * time.Second)

	// diff the test schema
	if !util.CheckSyncState(&cfg.DiffConfig, sourceDB, targetDB) {
		log.Fatal("sourceDB don't equal targetDB")
	}

	log.Info("test pass!!!")
}<|MERGE_RESOLUTION|>--- conflicted
+++ resolved
@@ -62,8 +62,6 @@
 	}
 	defer util.CloseDB(targetDB)
 
-<<<<<<< HEAD
-=======
 	// run the simple test case
 	dailytest.RunSimpleCase(sourceDB)
 
@@ -82,7 +80,6 @@
 		log.Fatal("src don't equal dst")
 	}
 
->>>>>>> 344ca6a1
 	// generate insert/update/delete sqls and execute
 	dailytest.RunDailyTest(cfg.SourceDBCfg, TableSQLs, cfg.WorkerCount, cfg.JobCount, cfg.Batch)
 
@@ -93,9 +90,6 @@
 	if !util.CheckSyncState(&cfg.DiffConfig, sourceDB, targetDB) {
 		log.Fatal("sourceDB don't equal targetDB")
 	}
-
-	// run the simple test case
-	dailytest.RunCase(sourceDB, targetDB)
 
 	// truncate test data
 	dailytest.TruncateTestTable(cfg.SourceDBCfg, TableSQLs)
