--- conflicted
+++ resolved
@@ -63,66 +63,22 @@
 	defer util.CloseDB(targetDB)
 
 	// run the simple test case
-	dailytest.RunSimpleCase(sourceDB)
+	dailytest.RunCase(&cfg.DiffConfig, sourceDB, targetDB)
 
-	// wait for sync to downstream sql server
-	time.Sleep(15 * time.Second)
-	if !util.CheckSyncState(&cfg.DiffConfig, sourceDB, targetDB) {
-		log.Fatal("src don't equal dst")
-	}
-
-	// clear the simple test case
-	dailytest.ClearSimpleCase(sourceDB)
-
-	// wait for sync to downstream sql server
-	time.Sleep(15 * time.Second)
-	if !util.CheckSyncState(&cfg.DiffConfig, sourceDB, targetDB) {
-		log.Fatal("src don't equal dst")
-	}
-
-	dailytest.RunTest(sourceDB, targetDB, func(src *sql.DB) {
+	dailytest.RunTest(&cfg.DiffConfig, sourceDB, targetDB, func(src *sql.DB) {
 		// generate insert/update/delete sqls and execute
 		dailytest.RunDailyTest(cfg.SourceDBCfg, TableSQLs, cfg.WorkerCount, cfg.JobCount, cfg.Batch)
 	})
 
-	dailytest.RunTest(sourceDB, targetDB, func(src *sql.DB) {
+	dailytest.RunTest(&cfg.DiffConfig, sourceDB, targetDB, func(src *sql.DB) {
 		// truncate test data
 		dailytest.TruncateTestTable(cfg.SourceDBCfg, TableSQLs)
 	})
 
-<<<<<<< HEAD
-	dailytest.RunTest(sourceDB, targetDB, func(src *sql.DB) {
+	dailytest.RunTest(&cfg.DiffConfig, sourceDB, targetDB, func(src *sql.DB) {
 		// drop test table
 		dailytest.DropTestTable(cfg.SourceDBCfg, TableSQLs)
 	})
-=======
-	// diff the test schema
-	if !util.CheckSyncState(&cfg.DiffConfig, sourceDB, targetDB) {
-		log.Fatal("sourceDB don't equal targetDB")
-	}
-
-	// truncate test data
-	dailytest.TruncateTestTable(cfg.SourceDBCfg, TableSQLs)
-
-	// wait for sync to downstream sql server
-	time.Sleep(30 * time.Second)
-
-	// diff the test schema
-	if !util.CheckSyncState(&cfg.DiffConfig, sourceDB, targetDB) {
-		log.Fatal("sourceDB don't equal targetDB")
-	}
-
-	// drop test table
-	dailytest.DropTestTable(cfg.SourceDBCfg, TableSQLs)
-
-	// wait for sync to downstream sql server
-	time.Sleep(30 * time.Second)
-
-	// diff the test schema
-	if !util.CheckSyncState(&cfg.DiffConfig, sourceDB, targetDB) {
-		log.Fatal("sourceDB don't equal targetDB")
-	}
->>>>>>> c833ed08
 
 	log.Info("test pass!!!")
 }