package pump

import (
	"encoding/binary"
	"fmt"
	"io"
	"math/rand"
	"os"
	"strings"
	"sync/atomic"
	"time"

	"github.com/Shopify/sarama"
	"github.com/juju/errors"
	"github.com/ngaut/log"
	bf "github.com/pingcap/tidb-binlog/pkg/binlogfile"
	"github.com/pingcap/tidb-binlog/pkg/util"
	binlog "github.com/pingcap/tipb/go-binlog"
)

const (
	physicalShiftBits = 18
	maxRetry          = 12
	retryInterval     = 5 * time.Second
)

// AtomicBool is bool type that support atomic operator
type AtomicBool int32

// Set sets the value
func (b *AtomicBool) Set(v bool) {
	if v {
		atomic.StoreInt32((*int32)(b), 1)
	} else {
		atomic.StoreInt32((*int32)(b), 0)
	}
}

// Get returns the value
func (b *AtomicBool) Get() bool {
	return atomic.LoadInt32((*int32)(b)) == 1
}

// InitLogger initalizes Pump's logger.
func InitLogger(cfg *Config) {
	log.SetLevelByString(cfg.LogLevel)

	if len(cfg.LogFile) > 0 {
		log.SetOutputByName(cfg.LogFile)

		if cfg.LogRotate == "hour" {
			log.SetRotateByHour()
		} else {
			log.SetRotateByDay()
		}
	}

	sarama.Logger = util.NewStdLogger("[sarama] ")
}

// KRand is an algorithm that compute rand nums
func KRand(size int, kind int) []byte {
	ikind, kinds, result := kind, [][]int{{10, 48}, {26, 97}, {26, 65}}, make([]byte, size)
	isAll := kind > 2 || kind < 0
	for i := 0; i < size; i++ {
		if isAll { // random ikind
			ikind = rand.Intn(3)
		}
		scope, base := kinds[ikind][0], kinds[ikind][1]
		result[i] = uint8(base + rand.Intn(scope))
	}
	return result
}

// CheckFileExist chekcs the file exist status and wether it is a file
func CheckFileExist(filepath string) (string, error) {
	fi, err := os.Stat(filepath)
	if err != nil {
		return "", errors.Trace(err)
	}
	if fi.IsDir() {
		return "", errors.Errorf("filepath: %s, is a directory, not a file", filepath)
	}
	return filepath, nil
}

// Exist checks the dir exist, that it should have some file
func Exist(dirpath string) bool {
	names, err := bf.ReadDir(dirpath)
	if err != nil {
		return false
	}

	return len(names) != 0
}

func composeTS(physical, logical int64) uint64 {
	return uint64((physical << physicalShiftBits) + logical)
}

// TopicName returns topic name
func TopicName(clusterID string, nodeID string) string {
	// ":" is not valide in kafka topic name
	topicName := fmt.Sprintf("%s_%s", clusterID, strings.Replace(nodeID, ":", "_", -1))
	return topicName
}

// DefaultTopicPartition returns Deault topic partition
func DefaultTopicPartition() int32 {
	return defaultPartition
}

// ComparePos compares the two positions of binlog items, return 0 when the left equal to the right,
// return -1 if the left is ahead of the right, oppositely return 1.
func ComparePos(left, right binlog.Pos) int {
	if left.Suffix < right.Suffix {
		return -1
	} else if left.Suffix > right.Suffix {
		return 1
	} else if left.Offset < right.Offset {
		return -1
	} else if left.Offset > right.Offset {
		return 1
	} else {
		return 0
	}
}

func initializeSaramaGlobalConfig() {
	sarama.MaxRequestSize = int32(maxMsgSize)
}

func createKafkaProducer(addr []string, kafkaVersion string) (sarama.SyncProducer, error) {
	var (
		client sarama.SyncProducer
		err    error
	)

<<<<<<< HEAD
	for i := 0; i < maxRetry; i++ {
		// initial kafka client to use manual partitioner
		config := sarama.NewConfig()
		config.Version = sarama.V1_0_0_0
		config.Producer.Partitioner = sarama.NewManualPartitioner
		config.Producer.Return.Successes = true
		config.Producer.MaxMessageBytes = GlobalConfig.maxMsgSize
		config.Producer.RequiredAcks = sarama.WaitForAll
=======
	// initial kafka client to use manual partitioner
	config := sarama.NewConfig()
	config.Producer.Partitioner = sarama.NewManualPartitioner
	config.Producer.MaxMessageBytes = maxMsgSize
	config.Producer.Return.Successes = true
	config.Producer.RequiredAcks = sarama.WaitForAll
	version, err := sarama.ParseKafkaVersion(kafkaVersion)
	if err != nil {
		return nil, errors.Trace(err)
	}
	config.Version = version
>>>>>>> 0748df20

	log.Infof("kafka producer version %v", version)
	for i := 0; i < maxRetry; i++ {
		client, err = sarama.NewSyncProducer(addr, config)
		if err != nil {
			log.Errorf("create kafka client error %v", err)
			time.Sleep(retryInterval)
			continue
		}
		return client, nil
	}

	return nil, errors.Trace(err)
}

// combine suffix offset in one float
func posToFloat(pos *binlog.Pos) float64 {
	return float64(pos.Suffix)*float64(GlobalConfig.segmentSizeBytes*10) + float64(pos.Offset)
}

// use magic code to find next binlog and skips corruption data
// seekBinlog seeks one binlog from current offset
func seekBinlog(f *os.File, offset int64) (int64, error) {
	var (
		batchSize    = 1024
		headerLength = 3 // length of magic code - 1
		tailLength   = batchSize - headerLength
		buff         = make([]byte, batchSize)
		header       = buff[0:headerLength]
		tail         = buff[headerLength:]
	)

	_, err := f.Seek(offset, io.SeekStart)
	if err != nil {
		return 0, errors.Trace(err)
	}

	// read header firstly
	_, err = io.ReadFull(f, header)
	if err != nil {
		return 0, err
	}

	for {
		// read tail
		n, err := io.ReadFull(f, tail)
		// maybe it meets EOF and dont read fully
		for i := 0; i < n; i++ {
			// forward one byte and compute magic
			magicNum := binary.LittleEndian.Uint32(buff[i : i+4])
			if checkMagic(magicNum) == nil {
				offset = offset + int64(i)
				if _, err1 := f.Seek(offset, io.SeekStart); err1 != nil {
					return 0, errors.Trace(err1)
				}
				return offset, nil
			}
		}
		if err != nil {
			return 0, err
		}

		// hard code
		offset += int64(tailLength)
		header[0], header[1], header[2] = tail[tailLength-3], tail[tailLength-2], tail[tailLength-1]
	}
}<|MERGE_RESOLUTION|>--- conflicted
+++ resolved
@@ -136,20 +136,10 @@
 		err    error
 	)
 
-<<<<<<< HEAD
-	for i := 0; i < maxRetry; i++ {
-		// initial kafka client to use manual partitioner
-		config := sarama.NewConfig()
-		config.Version = sarama.V1_0_0_0
-		config.Producer.Partitioner = sarama.NewManualPartitioner
-		config.Producer.Return.Successes = true
-		config.Producer.MaxMessageBytes = GlobalConfig.maxMsgSize
-		config.Producer.RequiredAcks = sarama.WaitForAll
-=======
 	// initial kafka client to use manual partitioner
 	config := sarama.NewConfig()
 	config.Producer.Partitioner = sarama.NewManualPartitioner
-	config.Producer.MaxMessageBytes = maxMsgSize
+	config.Producer.MaxMessageBytes = GlobalConfig.maxMsgSize
 	config.Producer.Return.Successes = true
 	config.Producer.RequiredAcks = sarama.WaitForAll
 	version, err := sarama.ParseKafkaVersion(kafkaVersion)
@@ -157,7 +147,6 @@
 		return nil, errors.Trace(err)
 	}
 	config.Version = version
->>>>>>> 0748df20
 
 	log.Infof("kafka producer version %v", version)
 	for i := 0; i < maxRetry; i++ {
