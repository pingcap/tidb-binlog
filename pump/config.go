package pump

import (
	"crypto/tls"
	"flag"
	"fmt"
	"net"
	"net/url"
	"os"
	"strings"
	"time"

	"github.com/BurntSushi/toml"
	"github.com/juju/errors"
	"github.com/ngaut/log"
	"github.com/pingcap/tidb-binlog/pkg/flags"
	"github.com/pingcap/tidb-binlog/pkg/security"
	"github.com/pingcap/tidb-binlog/pkg/version"
	"github.com/pingcap/tidb-binlog/pkg/zk"
)

const (
<<<<<<< HEAD
	defaultEtcdDialTimeout         = 5 * time.Second
	defaultEtcdURLs                = "http://127.0.0.1:2379"
	defaultKafkaAddrs              = "127.0.0.1:9092"
	defaultListenAddr              = "127.0.0.1:8250"
	defaultSocket                  = "unix:///tmp/pump.sock"
	defautMaxKafkaSize             = 1024 * 1024 * 1024
	defaultHeartbeatInterval       = 2
	defaultGC                      = 7
	defaultDataDir                 = "data.pump"
	defaultKafkaVersion            = "1.0.0"
	defaultBinlogSliceSize         = 10 * 1024 * 1024
	defaultSegmentSizeBytes  int64 = 512 * 1024 * 1024
	defaultSendKafKaRetryNum int   = 10
=======
	defaultEtcdDialTimeout   = 5 * time.Second
	defaultEtcdURLs          = "http://127.0.0.1:2379"
	defaultKafkaAddrs        = "127.0.0.1:9092"
	defaultListenAddr        = "127.0.0.1:8250"
	defaultSocket            = "unix:///tmp/pump.sock"
	defautMaxKafkaSize       = 1024 * 1024 * 1024
	defaultHeartbeatInterval = 2
	defaultGC                = 7
	defaultDataDir           = "data.pump"
	defaultKafkaVersion      = "0.8.2.0"
>>>>>>> 4f017856

	// default interval time to generate fake binlog, the unit is second
	defaultGenFakeBinlogInterval = 3

	kafkaWriteMode = "kafka"
	// mixedWriteMode will write binlog to local file and then send to kafka
	mixedWriteMode = "mixed"
)

// globalConfig is global config of pump to be used in any where
type globalConfig struct {
	// enable online debug log output
	enableDebug bool
	// max binlog message size limit
	maxMsgSize int

	// enable binlogger to split large binlog into small binlog slices
	EnableBinlogSlice bool
	// size of one binlog slice
	SlicesSize int
	// retry to send to kafka
	sendKafKaRetryNum int

	// segmentSizeBytes is the max threshold of binlog segment file size
	segmentSizeBytes int64
}

// Config holds the configuration of pump
type Config struct {
	*flag.FlagSet
	LogLevel          string `toml:"log-level" json:"log-level"`
	NodeID            string `toml:"node-id" json:"node-id"`
	ListenAddr        string `toml:"addr" json:"addr"`
	AdvertiseAddr     string `toml:"advertise-addr" json:"advertise-addr"`
	Socket            string `toml:"socket" json:"socket"`
	EtcdURLs          string `toml:"pd-urls" json:"pd-urls"`
	KafkaAddrs        string `toml:"kafka-addrs" json:"kafka-addrs"`
	KafkaVersion      string `toml:"kafka-version" json:"kafka-version"`
	ZkAddrs           string `toml:"zookeeper-addrs" json:"zookeeper-addrs"`
	EtcdDialTimeout   time.Duration
	DataDir           string          `toml:"data-dir" json:"data-dir"`
	HeartbeatInterval int             `toml:"heartbeat-interval" json:"heartbeat-interval"`
	GC                int             `toml:"gc" json:"gc"`
	LogFile           string          `toml:"log-file" json:"log-file"`
	LogRotate         string          `toml:"log-rotate" json:"log-rotate"`
	Security          security.Config `toml:"security" json:"security"`
	EnableTolerant    bool            `toml:"enable-tolerant" json:"enable-tolerant"`
	WriteMode         string          `toml:"write-mode" json:"write-mode"`

	GenFakeBinlogInterval int `toml:"gen-binlog-interval" json:"gen-binlog-interval"`

	MetricsAddr     string
	MetricsInterval int
	configFile      string
	printVersion    bool
	tls             *tls.Config
}

// NewConfig return an instance of configuration
func NewConfig() *Config {
	cfg := &Config{
		EtcdDialTimeout: defaultEtcdDialTimeout,
	}

	cfg.FlagSet = flag.NewFlagSet("pump", flag.ContinueOnError)
	fs := cfg.FlagSet
	fs.Usage = func() {
		fmt.Fprintln(os.Stderr, "Usage of pump:")
		fs.PrintDefaults()
	}

	fs.StringVar(&cfg.NodeID, "node-id", "", "the ID of pump node; if not specify, we will generate one from hostname and the listening port")
	fs.StringVar(&cfg.ListenAddr, "addr", defaultListenAddr, "addr(i.e. 'host:port') to listen on for client traffic")
	fs.StringVar(&cfg.AdvertiseAddr, "advertise-addr", "", "addr(i.e. 'host:port') to advertise to the public")
	fs.StringVar(&cfg.Socket, "socket", "", "unix socket addr to listen on for client traffic")
	fs.StringVar(&cfg.EtcdURLs, "pd-urls", defaultEtcdURLs, "a comma separated list of the PD endpoints")
	fs.StringVar(&cfg.KafkaAddrs, "kafka-addrs", defaultKafkaAddrs, "a comma separated list of the kafka broker endpoints")
	fs.StringVar(&cfg.KafkaVersion, "kafka-version", defaultKafkaVersion, "kafka version, looks like \"0.8.2.0\", \"0.8.2.1\", \"0.9.0.0\", \"0.10.2.0\", \"1.0.0\", default is \"0.8.2.0\"")
	fs.StringVar(&cfg.ZkAddrs, "zookeeper-addrs", "", "a comma separated list of the zookeeper broker endpoints")
	fs.StringVar(&cfg.DataDir, "data-dir", "", "the path to store binlog data")
	fs.IntVar(&cfg.HeartbeatInterval, "heartbeat-interval", defaultHeartbeatInterval, "number of seconds between heartbeat ticks")
	fs.IntVar(&cfg.GC, "gc", defaultGC, "recycle binlog files older than gc days, zero means never recycle")
	fs.StringVar(&cfg.LogLevel, "L", "info", "log level: debug, info, warn, error, fatal")
	fs.StringVar(&cfg.MetricsAddr, "metrics-addr", "", "prometheus pushgateway address, leaves it empty will disable prometheus push")
	fs.IntVar(&cfg.MetricsInterval, "metrics-interval", 15, "prometheus client push interval in second, set \"0\" to disable prometheus push")
	fs.StringVar(&cfg.configFile, "config", "", "path to the pump configuration file")
	fs.BoolVar(&cfg.printVersion, "V", false, "print pump version info")
	fs.BoolVar(&cfg.EnableTolerant, "enable-tolerant", true, "after enable tolerant, pump wouldn't return error if it fails to write binlog")
	fs.StringVar(&cfg.LogFile, "log-file", "", "log file path")
	fs.StringVar(&cfg.LogRotate, "log-rotate", "", "log file rotate type, hour/day")
	fs.StringVar(&cfg.WriteMode, "write-mode", mixedWriteMode, "support kafka and mixed mode")
	fs.IntVar(&cfg.GenFakeBinlogInterval, "fake-binlog-interval", defaultGenFakeBinlogInterval, "interval time to generate fake binlog, the unit is second")

	// global config
	fs.BoolVar(&GlobalConfig.enableDebug, "enable-debug", false, "enable print debug log")
	fs.IntVar(&GlobalConfig.maxMsgSize, "max-message-size", defautMaxKafkaSize, "max msg size producer produce into kafka")
	fs.Int64Var(&GlobalConfig.segmentSizeBytes, "binlog-file-size", defaultSegmentSizeBytes, "binlog-file-size is the max threshold of binlog segment file size")
	fs.BoolVar(&GlobalConfig.EnableBinlogSlice, "enable-binlog-slice", false, "enable pump to split large binlog into small binlog slices")
	fs.IntVar(&GlobalConfig.SlicesSize, "binlog-slice-size", defaultBinlogSliceSize, "size of one binlog slice")

	return cfg
}

// Parse parses all config from command-line flags, environment vars or configuration file
func (cfg *Config) Parse(arguments []string) error {
	// Parse first to get config file
	perr := cfg.FlagSet.Parse(arguments)
	switch perr {
	case nil:
	case flag.ErrHelp:
		os.Exit(0)
	default:
		os.Exit(2)
	}

	if cfg.printVersion {
		version.PrintVersionInfo()
		os.Exit(0)
	}

	// Load config file if specified
	if cfg.configFile != "" {
		if err := cfg.configFromFile(cfg.configFile); err != nil {
			return errors.Trace(err)
		}
	}

	// Parse again to replace with command line options
	cfg.FlagSet.Parse(arguments)
	if len(cfg.FlagSet.Args()) > 0 {
		return errors.Errorf("'%s' is not a valid flag", cfg.FlagSet.Arg(0))
	}

	// replace with environment vars
	err := flags.SetFlagsFromEnv("PUMP", cfg.FlagSet)
	if err != nil {
		return errors.Trace(err)
	}

	cfg.tls, err = cfg.Security.ToTLSConfig()
	if err != nil {
		return errors.Errorf("tls config %+v error %v", cfg.Security, err)
	}

	adjustString(&cfg.ListenAddr, defaultListenAddr)
	adjustString(&cfg.AdvertiseAddr, cfg.ListenAddr)
	cfg.ListenAddr = "http://" + cfg.ListenAddr       // add 'http:' scheme to facilitate parsing
	cfg.AdvertiseAddr = "http://" + cfg.AdvertiseAddr // add 'http:' scheme to facilitate parsing
	adjustDuration(&cfg.EtcdDialTimeout, defaultEtcdDialTimeout)
	adjustString(&cfg.DataDir, defaultDataDir)
	adjustString(&cfg.Socket, defaultSocket)
	adjustInt(&cfg.HeartbeatInterval, defaultHeartbeatInterval)
	initializeSaramaGlobalConfig()

	return cfg.validate()
}

func (cfg *Config) configFromFile(path string) error {
	_, err := toml.DecodeFile(path, cfg)
	return errors.Trace(err)
}

func adjustString(v *string, defValue string) {
	if len(*v) == 0 {
		*v = defValue
	}
}

func adjustInt(v *int, defValue int) {
	if *v == 0 {
		*v = defValue
	}
}

func adjustDuration(v *time.Duration, defValue time.Duration) {
	if *v == 0 {
		*v = defValue
	}
}

// validate checks whether the configuration is valid
func (cfg *Config) validate() error {
	// check ListenAddr
	urllis, err := url.Parse(cfg.ListenAddr)
	if err != nil {
		return errors.Errorf("parse ListenAddr error: %s, %v", cfg.ListenAddr, err)
	}
	if _, _, err := net.SplitHostPort(urllis.Host); err != nil {
		return errors.Errorf("bad ListenAddr host format: %s, %v", urllis.Host, err)
	}

	// check AdvertiseAddr
	urladv, err := url.Parse(cfg.AdvertiseAddr)
	if err != nil {
		return errors.Errorf("parse AdvertiseAddr error: %s, %v", cfg.AdvertiseAddr, err)
	}
	host, _, err := net.SplitHostPort(urladv.Host)
	if err != nil {
		return errors.Errorf("bad AdvertiseAddr host format: %s, %v", urladv.Host, err)
	}
	if host == "0.0.0.0" {
		return errors.New("advertiseAddr host is not allowed to be set to 0.0.0.0")
	}

	// check socketAddr
	urlsock, err := url.Parse(cfg.Socket)
	if err != nil {
		return errors.Errorf("parse Socket error: %s, %v", cfg.Socket, err)
	}
	if len(strings.Split(urlsock.Path, "/")) < 2 {
		return errors.Errorf("bad Socket addr format: %s", urlsock.Path)
	}

	// check EtcdEndpoints
	urlv, err := flags.NewURLsValue(cfg.EtcdURLs)
	if err != nil {
		return errors.Errorf("parse EtcdURLs error: %s, %v", cfg.EtcdURLs, err)
	}
	for _, u := range urlv.URLSlice() {
		if _, _, err := net.SplitHostPort(u.Host); err != nil {
			return errors.Errorf("bad EtcdURL host format: %s, %v", u.Host, err)
		}
	}

	// check zookeeper
	if cfg.ZkAddrs != "" {
		zkClient, err := zk.NewFromConnectionString(cfg.ZkAddrs, time.Second*5, time.Second*60)
		defer zkClient.Close()
		if err != nil {
			log.Errorf("connect to zookeeper %s error %v", cfg.ZkAddrs, err)
			return errors.Trace(err)
		}

		kafkaUrls, err := zkClient.KafkaUrls()
		if err != nil {
			log.Errorf("get kafka urls from zookeeper error %v", err)
			return errors.Trace(err)
		}

		// use kafka address get from zookeeper to reset the config
		log.Infof("get kafka addrs %v from zookeeper", kafkaUrls)
		cfg.KafkaAddrs = kafkaUrls
	}

	switch cfg.WriteMode {
	case kafkaWriteMode, mixedWriteMode:
		// do nothing
	default:
		return errors.Errorf("unknow binlog mode %s", cfg.WriteMode)
	}

	return nil
}<|MERGE_RESOLUTION|>--- conflicted
+++ resolved
@@ -20,7 +20,6 @@
 )
 
 const (
-<<<<<<< HEAD
 	defaultEtcdDialTimeout         = 5 * time.Second
 	defaultEtcdURLs                = "http://127.0.0.1:2379"
 	defaultKafkaAddrs              = "127.0.0.1:9092"
@@ -30,22 +29,10 @@
 	defaultHeartbeatInterval       = 2
 	defaultGC                      = 7
 	defaultDataDir                 = "data.pump"
-	defaultKafkaVersion            = "1.0.0"
+	defaultKafkaVersion            = "0.8.2.0"
 	defaultBinlogSliceSize         = 10 * 1024 * 1024
 	defaultSegmentSizeBytes  int64 = 512 * 1024 * 1024
 	defaultSendKafKaRetryNum int   = 10
-=======
-	defaultEtcdDialTimeout   = 5 * time.Second
-	defaultEtcdURLs          = "http://127.0.0.1:2379"
-	defaultKafkaAddrs        = "127.0.0.1:9092"
-	defaultListenAddr        = "127.0.0.1:8250"
-	defaultSocket            = "unix:///tmp/pump.sock"
-	defautMaxKafkaSize       = 1024 * 1024 * 1024
-	defaultHeartbeatInterval = 2
-	defaultGC                = 7
-	defaultDataDir           = "data.pump"
-	defaultKafkaVersion      = "0.8.2.0"
->>>>>>> 4f017856
 
 	// default interval time to generate fake binlog, the unit is second
 	defaultGenFakeBinlogInterval = 3
