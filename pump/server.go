package pump

import (
	"fmt"
	"net"
	"net/http"
	"net/url"
	"os"
	"path"
	"sync"
	"time"

	"github.com/juju/errors"
	"github.com/ngaut/log"
	"github.com/pingcap/pd/pd-client"
	"github.com/pingcap/tidb"
	"github.com/pingcap/tidb-binlog/pkg/file"
	"github.com/pingcap/tidb-binlog/pkg/flags"
	"github.com/pingcap/tidb/kv"
	"github.com/pingcap/tidb/store/tikv"
	"github.com/pingcap/tipb/go-binlog"
	"github.com/soheilhy/cmux"
	"golang.org/x/net/context"
	"google.golang.org/grpc"
)

var genBinlogInterval = 3 * time.Second
var pullBinlogInterval = 50 * time.Millisecond

// use latestBinlogFile to record the latest binlog file the pump works on
var latestBinlogFile = fileName(0)

// Server implements the gRPC interface,
// and maintains pump's status at run time.
type Server struct {
	// RWMutex protects dispatcher
	sync.RWMutex

	// dispatcher keeps all opened binloggers which is indexed by clusterID.
	dispatcher map[string]Binlogger

	// dataDir is the root directory of all pump data
	// |
	// +-- .node
	// |   |
	// |   +-- nodeID
	// |
	// +-- clusters
	//     |
	//     +-- 100
	//     |   |
	//     |   +-- binlog.000001
	//     |   |
	//     |   +-- binlog.000002
	//     |   |
	//     |   +-- ...
	//     |
	//     +-- 200
	//         |
	//         +-- binlog.000001
	//         |
	//         +-- binlog.000002
	//         |
	//         +-- ...
	//
	dataDir string

<<<<<<< HEAD
	// node maintains the status of this pump and interact with etcd registry
=======
	clusterID string

	// node maintain the status of this pump and interact with etcd registry
>>>>>>> eca155e7
	node Node

	tcpAddr  string
	unixAddr string
	gs       *grpc.Server
	ctx      context.Context
	cancel   context.CancelFunc
	gc       time.Duration
	metrics  *metricClient
	// it would be set false while there are new binlog coming, would be set true every genBinlogInterval
	needGenBinlog AtomicBool
	tiStore       kv.Storage
}

func init() {
	// tracing has suspicious leak problem, so disable it here.
	// it must be set before any real grpc operation.
	grpc.EnableTracing = false
}

// NewServer returns a instance of pump server
func NewServer(cfg *Config) (*Server, error) {
	n, err := NewPumpNode(cfg)
	if err != nil {
		return nil, errors.Trace(err)
	}

	var metrics *metricClient
	if cfg.MetricsAddr != "" && cfg.MetricsInterval != 0 {
		metrics = &metricClient{
			addr:     cfg.MetricsAddr,
			interval: cfg.MetricsInterval,
		}
	}

	// use tiStore's currentVersion method to get the ts from tso
	urlv, err := flags.NewURLsValue(cfg.EtcdURLs)
	if err != nil {
		return nil, errors.Trace(err)
	}
	tidb.RegisterStore("tikv", tikv.Driver{})
	tiPath := fmt.Sprintf("tikv://%s?disableGC=true", urlv.HostString())
	tiStore, err := tidb.NewStore(tiPath)
	if err != nil {
		return nil, errors.Trace(err)
	}
	// get cluster ID
	pdCli, err := pd.NewClient(urlv.StringSlice())
	if err != nil {
		return nil, errors.Trace(err)
	}
	ctx, cancel := context.WithCancel(context.Background())
	clusterID := pdCli.GetClusterID(ctx)
	log.Infof("clusterID of pump server is %v", clusterID)
	pdCli.Close()

	return &Server{
		dispatcher: make(map[string]Binlogger),
		dataDir:    cfg.DataDir,
		clusterID:  fmt.Sprintf("%d", clusterID),
		node:       n,
		tcpAddr:    cfg.ListenAddr,
		unixAddr:   cfg.Socket,
		gs:         grpc.NewServer(),
		ctx:        ctx,
		cancel:     cancel,
		metrics:    metrics,
		gc:         time.Duration(cfg.GC) * 24 * time.Hour,
		tiStore:    tiStore,
	}, nil
}

// inits scans the dataDir to find all clusterIDs, and creates binlogger for each,
// then adds them to dispathcer map
func (s *Server) init() error {
	clusterDir := path.Join(s.dataDir, "clusters")
	if !file.Exist(clusterDir) {
		if err := os.MkdirAll(clusterDir, file.PrivateDirMode); err != nil {
			return errors.Trace(err)
		}
	}

	names, err := file.ReadDir(clusterDir)
	if err != nil {
		return errors.Trace(err)
	}

	for _, n := range names {
		binlogDir := path.Join(clusterDir, n)
		binlogger, err := OpenBinlogger(binlogDir)
		if err != nil {
			return errors.Trace(err)
		}
		s.dispatcher[n] = binlogger
	}

	// init cluster data dir if not exist
	s.dispatcher[s.clusterID], err = s.getBinloggerToWrite(s.clusterID)
	if err != nil {
		return errors.Trace(err)
	}

	return nil
}

func (s *Server) getBinloggerToWrite(cid string) (Binlogger, error) {
	s.Lock()
	defer s.Unlock()
	blr, ok := s.dispatcher[cid]
	if ok {
		return blr, nil
	}
	newblr, err := CreateBinlogger(path.Join(s.dataDir, "clusters", cid))
	if err != nil {
		return nil, errors.Trace(err)
	}
	s.dispatcher[cid] = newblr
	return newblr, nil
}

func (s *Server) getBinloggerToRead(cid string) (Binlogger, error) {
	s.RLock()
	defer s.RUnlock()
	blr, ok := s.dispatcher[cid]
	if ok {
		return blr, nil
	}
	return nil, errors.NotFoundf("no binlogger of clusterID: %s", cid)
}

// WriteBinlog implements the gRPC interface of pump server
func (s *Server) WriteBinlog(ctx context.Context, in *binlog.WriteBinlogReq) (*binlog.WriteBinlogResp, error) {
	var err error
	beginTime := time.Now()
	defer func() {
		var label string
		if err != nil {
			label = "fail"
		} else {
			label = "succ"
		}
		rpcHistogram.WithLabelValues("WriteBinlog", label).Observe(time.Since(beginTime).Seconds())
		rpcCounter.WithLabelValues("WriteBinlog", label).Add(1)
	}()

	s.needGenBinlog.Set(false)
	cid := fmt.Sprintf("%d", in.ClusterID)
	ret := &binlog.WriteBinlogResp{}
	binlogger, err1 := s.getBinloggerToWrite(cid)
	if err1 != nil {
		ret.Errmsg = err1.Error()
		err = errors.Trace(err1)
		return ret, err
	}
	if err1 := binlogger.WriteTail(in.Payload); err1 != nil {
		ret.Errmsg = err1.Error()
		err = errors.Trace(err1)
		return ret, err
	}
	return ret, nil
}

// PullBinlogs sends binlogs in the streaming way
func (s *Server) PullBinlogs(in *binlog.PullBinlogReq, stream binlog.Pump_PullBinlogsServer) error {
	cid := fmt.Sprintf("%d", in.ClusterID)
	binlogger, err := s.getBinloggerToRead(cid)
	if err != nil {
		return errors.Trace(err)
	}
	pos := in.StartFrom

	for {
		binlogs, err := binlogger.ReadFrom(pos, 1000)
		if err != nil {
			return errors.Trace(err)
		}

		for _, bl := range binlogs {
			pos = bl.Pos
			pos.Offset += int64(len(bl.Payload) + 16)
			resp := &binlog.PullBinlogResp{Entity: bl}
			if err = stream.Send(resp); err != nil {
				log.Errorf("gRPC: pullBinlogs send stream error, %s", errors.ErrorStack(err))
				return errors.Trace(err)
			}
		}
		// sleep 50 ms to prevent cpu occupied
		time.Sleep(pullBinlogInterval)
	}
}

// Start runs Pump Server to serve the listening addr, and maintains heartbeat to Etcd
func (s *Server) Start() error {
	// register this node
	if err := s.node.Register(s.ctx); err != nil {
		return errors.Annotate(err, "fail to register node to etcd")
	}

	// notify all cisterns
	if err := s.node.Notify(s.ctx); err != nil {
		// if fail, unregister this node
		if err := s.node.Unregister(s.ctx); err != nil {
			log.Error(errors.ErrorStack(err))
		}
		return errors.Annotate(err, "fail to notify all living drainer")
	}

	// start heartbeat loop
	errc := s.node.Heartbeat(s.ctx)
	go func() {
		for err := range errc {
			log.Error(err)
		}
	}()

	// init the server
	if err := s.init(); err != nil {
		return errors.Annotate(err, "fail to initialize pump server")
	}

	// start a TCP listener
	tcpURL, err := url.Parse(s.tcpAddr)
	if err != nil {
		return errors.Annotatef(err, "invalid listening tcp addr (%s)", s.tcpAddr)
	}
	tcpLis, err := net.Listen("tcp", tcpURL.Host)
	if err != nil {
		return errors.Annotatef(err, "fail to start TCP listener on %s", tcpURL.Host)
	}

	// start a UNIX listener
	unixURL, err := url.Parse(s.unixAddr)
	if err != nil {
		return errors.Annotatef(err, "invalid listening socket addr (%s)", s.unixAddr)
	}
	unixLis, err := net.Listen("unix", unixURL.Path)
	if err != nil {
		return errors.Annotatef(err, "fail to start UNIX listener on %s", unixURL.Path)
	}
	// start generate binlog if pump doesn't receive new binlogs
	go s.genForwardBinlog()

	// gc old binlog files
	go s.gcBinlogFile()

	// collect metrics to prometheus
	go s.startMetrics()

	// register pump with gRPC server and start to serve listeners
	binlog.RegisterPumpServer(s.gs, s)
	go s.gs.Serve(unixLis)

	// grpc and http will use the same tcp connection
	m := cmux.New(tcpLis)
	grpcL := m.Match(cmux.HTTP2HeaderField("content-type", "application/grpc"))
	httpL := m.Match(cmux.HTTP1Fast())
	go s.gs.Serve(grpcL)

	http.HandleFunc("/status", s.Status)
	go http.Serve(httpL, nil)

	return m.Serve()
}

// gennerate rollback binlog can forward the drainer's latestCommitTs, and just be discarded without any side effects
func (s *Server) genFakeBinlog() ([]byte, error) {
	version, err := s.tiStore.CurrentVersion()
	if err != nil {
		return nil, err
	}

	bl := &binlog.Binlog{
		Tp:       binlog.BinlogType_Rollback,
		CommitTs: int64(version.Ver),
	}
	payload, err := bl.Marshal()
	if err != nil {
		return nil, err
	}
	return payload, nil
}

func (s *Server) writeFakeBinlog() {
	// there are only one binlogger for the specified cluster
	// so we can use only one needGrenBinlog flag
	if s.needGenBinlog.Get() {
		for cid := range s.dispatcher {
			binlogger, err := s.getBinloggerToWrite(cid)
			if err != nil {
				log.Errorf("generate forward binlog, get binlogger err %v", err)
				return
			}
			payload, err := s.genFakeBinlog()
			if err != nil {
				log.Errorf("generate forward binlog, generate binlog err %v", err)
				return
			}
			err = binlogger.WriteTail(payload)
			if err != nil {
				log.Errorf("generate forward binlog, write binlog err %v", err)
				return
			}
			log.Info("generate fake binlog successfully")
		}
	}
	s.needGenBinlog.Set(true)
}

// we would generate binlog to forward the pump's latestCommitTs in drainer when there is no binlogs in this pump
func (s *Server) genForwardBinlog() {
	s.needGenBinlog.Set(true)
	for {
		select {
		case <-s.ctx.Done():
			return
		case <-time.After(genBinlogInterval):
			s.writeFakeBinlog()
		}
	}
}

func (s *Server) gcBinlogFile() {
	if s.gc == 0 {
		return
	}
	for {
		for _, b := range s.dispatcher {
			b.GC(s.gc)
		}
		time.Sleep(time.Hour)
	}
}

func (s *Server) startMetrics() {
	if s.metrics == nil {
		return
	}
	s.metrics.Start(s.ctx)
}

// Status exposes pumps' status to HTTP handler.
func (s *Server) Status(w http.ResponseWriter, r *http.Request) {
	s.PumpStatus().Status(w, r)
}

// PumpStatus returns all pumps' status.
func (s *Server) PumpStatus() *HTTPStatus {
	status, err := s.node.NodesStatus(s.ctx)
	if err != nil {
		log.Errorf("get pumps' status error %v", err)
		return &HTTPStatus{
			ErrMsg: err.Error(),
		}
	}

	// get all pumps' latest binlog position
	binlogPos := make(map[string]binlog.Pos)
	for _, st := range status {
		seq, err := parseBinlogName(path.Base(st.LatestBinlogFile))
		if err != nil {
			log.Errorf("parse file name, error %v", err)
			return &HTTPStatus{
				ErrMsg: err.Error(),
			}
		}
		binlogPos[st.NodeID] = binlog.Pos{
			Suffix: seq,
		}
	}
	// get ts from pd
	version, err := s.tiStore.CurrentVersion()
	if err != nil {
		log.Errorf("get ts from pd, error %v", err)
		return &HTTPStatus{
			ErrMsg: err.Error(),
		}
	}
	commitTS := int64(version.Ver)

	return &HTTPStatus{
		BinlogPos: binlogPos,
		CommitTS:  commitTS,
	}
}

// Close gracefully releases resource of pump server
func (s *Server) Close() {
	// unregister this node
	if err := s.node.Unregister(s.ctx); err != nil {
		log.Error(errors.ErrorStack(err))
	}
	// close tiStore
	if s.tiStore != nil {
		if err := s.tiStore.Close(); err != nil {
			log.Error(err.Error())
		}
	}
	// notify other goroutines to exit
	s.cancel()
	// stop the gRPC server
	s.gs.Stop()
}<|MERGE_RESOLUTION|>--- conflicted
+++ resolved
@@ -65,13 +65,7 @@
 	//
 	dataDir string
 
-<<<<<<< HEAD
 	// node maintains the status of this pump and interact with etcd registry
-=======
-	clusterID string
-
-	// node maintain the status of this pump and interact with etcd registry
->>>>>>> eca155e7
 	node Node
 
 	tcpAddr  string
