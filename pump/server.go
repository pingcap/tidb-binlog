--- conflicted
+++ resolved
@@ -416,32 +416,10 @@
 	// there are only one binlogger for the specified cluster
 	// so we can use only one needGenBinlog flag
 	if s.needGenBinlog.Get() {
-<<<<<<< HEAD
-		for cid := range s.dispatcher {
-			binlogger, err := s.getBinloggerToWrite(cid)
-			if err != nil {
-				log.Errorf("generate forward binlog, get binlogger err %v", err)
-				return
-			}
-			payload, err := s.genFakeBinlog()
-			if err != nil {
-				log.Errorf("generate forward binlog, generate binlog err %v", err)
-				return
-			}
-
-			_, err = binlogger.WriteTail(payload)
-			if err != nil {
-				log.Errorf("generate forward binlog, write binlog err %v", err)
-				return
-			}
-
-			log.Infof("generate fake binlog successfully")
-=======
 		binlogger, err := s.getBinloggerToWrite()
 		if err != nil {
 			log.Errorf("generate forward binlog, get binlogger err %v", err)
 			return
->>>>>>> 57927344
 		}
 		payload, err := s.genFakeBinlog()
 		if err != nil {
@@ -449,7 +427,7 @@
 			return
 		}
 
-		err = binlogger.WriteTail(payload)
+		_, err = binlogger.WriteTail(payload)
 		if err != nil {
 			log.Errorf("generate forward binlog, write binlog err %v", err)
 			return
