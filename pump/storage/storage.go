// Copyright 2019 PingCAP, Inc.
//
// Licensed under the Apache License, Version 2.0 (the "License");
// you may not use this file except in compliance with the License.
// You may obtain a copy of the License at
//
//     http://www.apache.org/licenses/LICENSE-2.0
//
// Unless required by applicable law or agreed to in writing, software
// distributed under the License is distributed on an "AS IS" BASIS,
// See the License for the specific language governing permissions and
// limitations under the License.

package storage

import (
	"context"
	"encoding/binary"
	"math"
	"os"
	"path"
	"reflect"
	"sync"
	"sync/atomic"
	"time"

	"github.com/pingcap/errors"
	"github.com/pingcap/kvproto/pkg/kvrpcpb"
	"github.com/pingcap/log"
	pkgutil "github.com/pingcap/tidb-binlog/pkg/util"
	"github.com/pingcap/tidb/kv"
	"github.com/pingcap/tidb/store/tikv"
	"github.com/pingcap/tidb/store/tikv/oracle"
	pb "github.com/pingcap/tipb/go-binlog"
	"github.com/syndtr/goleveldb/leveldb"
	"github.com/syndtr/goleveldb/leveldb/opt"
	"github.com/syndtr/goleveldb/leveldb/util"
	"go.uber.org/zap"
	"golang.org/x/sys/unix"
)

const (
	maxTxnTimeoutSecond int64 = 600
	chanCapacity              = 1 << 20
	// if pump takes a long time to write binlog, pump will display the binlog meta information (unit: Second)
	slowWriteThreshold = 1.0
)

var (
	// save gcTS, the max TS we have gc, for binlog not greater than gcTS, we can delete it from storage
	gcTSKey = []byte("!binlog!gcts")
	// save maxCommitTS, we can get binlog in range [gcTS, maxCommitTS]  from PullCommitBinlog
	maxCommitTSKey = []byte("!binlog!maxCommitTS")
	// save the valuePointer we should start push binlog item to sorter when restart
	handlePointerKey = []byte("!binlog!handlePointer")
	// save valuePointer headPointer, for binlog in vlog not after headPointer, we have save it in metadata db
	// at start up, we can scan the vlog from headPointer and save the ts -> valuePointer to metadata db
	headPointerKey = []byte("!binlog!headPointer")
)

// Storage is the interface to handle binlog storage
type Storage interface {
	WriteBinlog(binlog *pb.Binlog) error

	// delete <= ts
	GCTS(ts int64)

	MaxCommitTS() int64

	// GetBinlog return the binlog of ts
	GetBinlog(ts int64) (binlog *pb.Binlog, err error)

	// PullCommitBinlog return the chan to consume the binlog
	PullCommitBinlog(ctx context.Context, last int64) <-chan []byte

	Close() error
}

var _ Storage = &Append{}

// Append implement the Storage interface
type Append struct {
	dir  string
	vlog *valueLog

	metadata       *leveldb.DB
	sorter         *sorter
	tiStore        kv.Storage
	helper         *Helper
	tiLockResolver *tikv.LockResolver
	latestTS       int64

	gcWorking     int32
	gcTS          int64
	maxCommitTS   int64
	headPointer   valuePointer
	handlePointer valuePointer

	sortItems          chan sortItem
	handleSortItemQuit chan struct{}

	writeCh chan *request

	options *Options

	close chan struct{}
	wg    sync.WaitGroup
}

// NewAppend returns a instance of Append
func NewAppend(dir string, options *Options) (append *Append, err error) {
	return NewAppendWithResolver(dir, options, nil, nil)
}

// NewAppendWithResolver returns a instance of Append
// if tiStore and tiLockResolver is not nil, we will try to query tikv to know whether a txn is committed
func NewAppendWithResolver(dir string, options *Options, tiStore kv.Storage, tiLockResolver *tikv.LockResolver) (append *Append, err error) {
	if options == nil {
		options = DefaultOptions()
	}

	log.Info("NewAppendWithResolver", zap.Reflect("options", options))

	valueDir := path.Join(dir, "value")
	err = os.MkdirAll(valueDir, 0755)
	if err != nil {
		return nil, errors.Trace(err)
	}

	vlog := new(valueLog)
	err = vlog.open(valueDir, options)
	if err != nil {
		return nil, errors.Trace(err)
	}

	kvDir := path.Join(dir, "kv")
	metadata, err := openMetadataDB(kvDir, options.KVConfig)
	if err != nil {
		return nil, errors.Trace(err)
	}

<<<<<<< HEAD
	tikvStorage, ok := tiStore.(tikv.Storage)
	if !ok {
		return nil, errors.New("not tikv.Storage")
	}

	helper := &Helper{
		Store:       tikvStorage,
		RegionCache: tikvStorage.GetRegionCache(),
	}

	writeCh := make(chan *request, chanSize)
=======
	writeCh := make(chan *request, chanCapacity)
>>>>>>> c84880d7
	append = &Append{
		dir:            dir,
		vlog:           vlog,
		metadata:       metadata,
		writeCh:        writeCh,
		options:        options,
		tiStore:        tiStore,
		helper:         helper,
		tiLockResolver: tiLockResolver,

		close:     make(chan struct{}),
		sortItems: make(chan sortItem, 1024),
	}

	append.gcTS, err = append.readGCTSFromDB()
	if err != nil {
		return nil, errors.Trace(err)
	}
	gcTSGauge.Set(float64(oracle.ExtractPhysical(uint64(append.gcTS))))

	append.maxCommitTS, err = append.readInt64(maxCommitTSKey)
	if err != nil {
		return nil, errors.Trace(err)
	}
	maxCommitTSGauge.Set(float64(oracle.ExtractPhysical(uint64(append.maxCommitTS))))

	append.headPointer, err = append.readPointer(headPointerKey)
	if err != nil {
		return nil, errors.Trace(err)
	}
	append.handlePointer, err = append.readPointer(handlePointerKey)
	if err != nil {
		return nil, errors.Trace(err)
	}

	append.handleSortItemQuit = append.handleSortItem(append.sortItems)
	sorter := newSorter(func(item sortItem) {
		log.Debug("sorter get item", zap.Reflect("item:", item))
		append.sortItems <- item
	})

	if tiStore != nil {
		sorter.setResolver(append.resolve)
	}

	append.sorter = sorter

	minPointer := append.headPointer
	if append.handlePointer.less(minPointer) {
		minPointer = append.handlePointer
	}

	log.Info("Append info", zap.Int64("gcTS", append.gcTS),
		zap.Int64("maxCommitTS", append.maxCommitTS),
		zap.Reflect("headPointer", append.headPointer),
		zap.Reflect("handlePointer", append.handlePointer))

	toKV := append.writeToValueLog(writeCh)

	append.wg.Add(1)
	go append.writeToSorter(append.writeToKV(toKV))

	// for handlePointer and headPointer, it's safe to start at a forward point, so we just chose a min point between handlePointer and headPointer, and wirte to KV, will push to sorter after write to KV too
	err = append.vlog.scanRequests(minPointer, func(req *request) error {
		toKV <- req
		return nil
	})

	if err != nil {
		return nil, errors.Trace(err)
	}

	append.wg.Add(1)
	go append.updateStatus()
	return
}

func (a *Append) persistHandlePointer(item sortItem) error {
	log.Debug("persist item", zap.Reflect("item", item))
	tsKey := encodeTSKey(item.commit)
	pointerData, err := a.metadata.Get(tsKey, nil)
	if err != nil {
		return errors.Trace(err)
	}
	var pointer valuePointer
	err = pointer.UnmarshalBinary(pointerData)
	if err != nil {
		return errors.Trace(err)
	}

	var batch leveldb.Batch
	maxCommitTS := make([]byte, 8)
	binary.LittleEndian.PutUint64(maxCommitTS, uint64(item.commit))
	batch.Put(maxCommitTSKey, maxCommitTS)

	batch.Put(handlePointerKey, pointerData)
	err = a.metadata.Write(&batch, nil)
	if err != nil {
		return errors.Trace(err)
	}
	a.handlePointer = pointer

	return nil
}

func (a *Append) handleSortItem(items <-chan sortItem) (quit chan struct{}) {
	quit = make(chan struct{})

	go func() {
		defer close(quit)

		// we save the handlePointer and maxCommitTS to metadata at most once in persistAtLeastTime
		persistAtLeastTime := time.Second
		var toSaveItem sortItem
		var toSave <-chan time.Time
		for {
			select {
			case item, ok := <-items:
				if !ok {
					if toSave != nil {
						err := a.persistHandlePointer(toSaveItem)
						if err != nil {
							log.Error(errors.ErrorStack(err))
						}
					}
					return
				}
				// the commitTS we get from sorter is monotonic increasing, unless we forward the handlePointer at start up
				// or this should never happen
				if item.commit < atomic.LoadInt64(&a.maxCommitTS) {
					log.Warn("sortItem's commit ts less than append.maxCommitTS",
						zap.Int64("ts", item.commit),
						zap.Int64("maxCommitTS", a.maxCommitTS))
					continue
				}
				atomic.StoreInt64(&a.maxCommitTS, item.commit)
				maxCommitTSGauge.Set(float64(oracle.ExtractPhysical(uint64(item.commit))))
				toSaveItem = item
				if toSave == nil {
					toSave = time.After(persistAtLeastTime)
				}
				log.Debug("get sort item", zap.Reflect("item", item))
			case <-toSave:
				err := a.persistHandlePointer(toSaveItem)
				if err != nil {
					log.Error(errors.ErrorStack(err))
				}
				toSave = nil
			}

		}
	}()

	return quit
}

func (a *Append) updateStatus() {
	defer a.wg.Done()

	var updateLatest <-chan time.Time
	if a.tiStore != nil {
		updateLatestTicker := time.NewTicker(time.Second)
		defer updateLatestTicker.Stop()
		updateLatest = updateLatestTicker.C
	}

	updateSizeTicker := time.NewTicker(time.Second * 3)
	defer updateSizeTicker.Stop()
	updateSize := updateSizeTicker.C

	logStatsTicker := time.NewTicker(time.Second * 10)
	defer logStatsTicker.Stop()

	for {
		select {
		case <-a.close:
			return
		case <-updateLatest:
			ts, err := pkgutil.QueryLatestTsFromPD(a.tiStore)
			if err != nil {
				log.Error("QueryLatestTSFromPD failed", zap.Error(err))
			} else {
				atomic.StoreInt64(&a.latestTS, ts)
			}
		case <-updateSize:
			size, err := getStorageSize(a.dir)
			if err != nil {
				log.Error("update sotrage size failed", zap.Error(err))
			} else {
				storageSizeGauge.WithLabelValues("capacity").Set(float64(size.capacity))
				storageSizeGauge.WithLabelValues("available").Set(float64(size.available))
			}
		case <-logStatsTicker.C:
			var stats leveldb.DBStats
			err := a.metadata.Stats(&stats)
			if err != nil {
				log.Error("get Stats failed", zap.Error(err))
			} else {
				log.Info("DBStats", zap.Reflect("DBStats", stats))
				if stats.WritePaused {
					log.Warn("in WritePaused stat")
				}
			}
		}
	}
}

// Write a commit binlog myself if the status is committed,
// otherwise we can just ignore it, we will not get the commit binlog while iterator the kv by ts
func (a *Append) writeCBinlog(pbinlog *pb.Binlog, commitTS int64) error {
	// write the commit binlog myself
	cbinlog := new(pb.Binlog)
	cbinlog.Tp = pb.BinlogType_Commit
	cbinlog.StartTs = pbinlog.StartTs
	cbinlog.CommitTs = commitTS

	req := a.writeBinlog(cbinlog)
	if req.err != nil {
		return errors.Annotate(req.err, "writeBinlog failed")
	}

	// when writeBinlog return success, the pointer will be write to kv async,
	// but we need to make sure it has been write to kv when we return true in the func, then we can get this commit binlog when
	// we update maxCommitTS
	// write the ts -> pointer to KV here to make sure it.
	pointer, err := req.valuePointer.MarshalBinary()
	if err != nil {
		panic(err)
	}

	err = a.metadata.Put(encodeTSKey(req.ts()), pointer, nil)
	if err != nil {
		return errors.Annotate(req.err, "put into metadata failed")
	}

	return nil
}

func (a *Append) resolve(startTS int64) bool {
	latestTS := atomic.LoadInt64(&a.latestTS)
	if latestTS <= 0 {
		return false
	}

	pbinlog, err := a.readBinlogByTS(startTS)
	if err != nil {
		log.Error(errors.ErrorStack(err))
		return false
	}

	resp, err := a.helper.GetMvccByEncodedKey(pbinlog.PrewriteKey)
	if err != nil {
		log.Error("GetMvccByEncodedKey failed", zap.Error(err))
	} else if resp.RegionError != nil {
		log.Error("GetMvccByEncodedKey failed", zap.Stringer("RegionError", resp.RegionError))
	} else if len(resp.Error) > 0 {
		log.Error("GetMvccByEncodedKey failed", zap.String("Error", resp.Error))
	} else {
		for _, w := range resp.Info.Writes {
			if !(int64(w.StartTs) == startTS) {
				continue
			}

			if w.Type != kvrpcpb.Op_Rollback {
				// Sanity checks
				if int64(w.CommitTs) <= startTS {
					log.Warn("op type not Rollback, but have unexpect commit ts",
						zap.Int64("startTS", startTS),
						zap.Uint64("commitTS", w.CommitTs))
					return false
				}

				err := a.writeCBinlog(pbinlog, int64(w.CommitTs))
				if err != nil {
					log.Error("writeCBinlog failed", zap.Error(err))
					return false
				}
			} else {
				// Will get the same value as start ts if it's rollback, set to 0 for log
				w.CommitTs = 0
			}

			log.Info("known txn is committed or rollback from tikv",
				zap.Int64("start ts", startTS),
				zap.Uint64("commit ts", w.CommitTs))
			return true
		}
	}

	startSecond := oracle.ExtractPhysical(uint64(startTS)) / int64(time.Second/time.Millisecond)
	maxSecond := oracle.ExtractPhysical(uint64(latestTS)) / int64(time.Second/time.Millisecond)

	if maxSecond-startSecond <= maxTxnTimeoutSecond {
		return false
	}

	log.Warn("unknown commit stats", zap.Int64("start ts", startTS))

	if pbinlog.GetDdlJobId() == 0 {
		tikvQueryCount.Add(1.0)
		primaryKey := pbinlog.GetPrewriteKey()
		status, err := a.tiLockResolver.GetTxnStatus(uint64(pbinlog.StartTs), primaryKey)
		if err != nil {
			log.Error("GetTxnStatus failed", zap.Error(err))
			return false
		}

		// Write a commit binlog myself if the status is committed,
		// otherwise we can just ignore it, we will not get the commit binlog while iterator the kv by ts
		if status.IsCommitted() {
			err := a.writeCBinlog(pbinlog, int64(status.CommitTS()))
			if err != nil {
				log.Error("writeCBinlog failed", zap.Error(err))
				return false
			}
		}

		log.Info("known txn is committed or rollback from tikv",
			zap.Int64("start ts", startTS),
			zap.Uint64("commit ts", status.CommitTS()))
		return true
	}

	log.Error("some prewrite DDL items remain single after waiting for a long time", zap.Int64("startTS", startTS))
	return false
}

// GetBinlog gets binlog by ts
func (a *Append) GetBinlog(ts int64) (*pb.Binlog, error) {
	return a.readBinlogByTS(ts)
}

func (a *Append) readBinlogByTS(ts int64) (*pb.Binlog, error) {
	var vp valuePointer

	vpData, err := a.metadata.Get(encodeTSKey(ts), nil)
	if err != nil {
		return nil, errors.Annotatef(err, "fail read binlog by ts: %d", ts)
	}

	err = vp.UnmarshalBinary(vpData)
	if err != nil {
		return nil, errors.Annotatef(err, "fail read binlog by ts: %d", ts)
	}

	pvalue, err := a.vlog.readValue(vp)
	if err != nil {
		return nil, errors.Annotatef(err, "fail read binlog by ts: %d", ts)
	}

	binlog := new(pb.Binlog)
	err = binlog.Unmarshal(pvalue)
	if err != nil {
		return nil, errors.Annotatef(err, "fail read binlog by ts: %d", ts)
	}

	return binlog, nil
}

// if the key not exist, return 0, nil
func (a *Append) readInt64(key []byte) (int64, error) {
	value, err := a.metadata.Get(key, nil)
	if err != nil {
		if err == leveldb.ErrNotFound {
			return 0, nil
		}
		return 0, errors.Trace(err)
	}

	return int64(binary.LittleEndian.Uint64(value)), nil
}

func (a *Append) readGCTSFromDB() (int64, error) {
	return a.readInt64(gcTSKey)
}

func (a *Append) saveGCTSToDB(ts int64) error {
	var value = make([]byte, 8)
	binary.LittleEndian.PutUint64(value, uint64(ts))

	return a.metadata.Put(gcTSKey, value, nil)
}

func (a *Append) isClosed() bool {
	select {
	case <-a.close:
		return true
	default:
		return false
	}
}

// Close release resource of Append
func (a *Append) Close() error {
	log.Debug("close Append")

	close(a.close)
	close(a.writeCh)

	// wait for all binlog write to vlog -> KV -> sorter
	// after this, writeToValueLog, writeToKV, writeToSorter has quit sequently
	a.wg.Wait()
	log.Debug("wait group done")

	// note the call back func will use a.metadata, so we should close sorter before a.metadata
	a.sorter.close()
	log.Debug("sorter is closed")

	close(a.sortItems)
	<-a.handleSortItemQuit
	log.Debug("handle sort item quit")

	err := a.metadata.Close()
	if err != nil {
		log.Error("close metadata failed", zap.Error(err))
	}

	err = a.vlog.close()
	if err != nil {
		log.Error("close vlog failed", zap.Error(err))
	}

	return err
}

// GCTS implement Storage.GCTS
func (a *Append) GCTS(ts int64) {
	lastTS := atomic.LoadInt64(&a.gcTS)
	if ts <= lastTS {
		log.Info("ignore gc request", zap.Int64("ts", ts), zap.Int64("lastTS", lastTS))
		return
	}

	atomic.StoreInt64(&a.gcTS, ts)
	a.saveGCTSToDB(ts)
	gcTSGauge.Set(float64(oracle.ExtractPhysical(uint64(ts))))

	if !atomic.CompareAndSwapInt32(&a.gcWorking, 0, 1) {
		return
	}

	go func() {
		defer atomic.StoreInt32(&a.gcWorking, 0)
		// for commit binlog TS ts_c, we may need to get the according P binlog ts_p(ts_p < ts_c
		// so we forward a little bit to make sure we can get the according P binlog
		a.doGCTS(ts - int64(oracle.EncodeTSO(maxTxnTimeoutSecond*1000)))
	}()

}

func (a *Append) doGCTS(ts int64) {
	log.Info("start gc", zap.Int64("ts", ts))

	batch := new(leveldb.Batch)
	l0Trigger := defaultStorageKVConfig.CompactionL0Trigger
	if a.options.KVConfig != nil && a.options.KVConfig.CompactionL0Trigger > 0 {
		l0Trigger = a.options.KVConfig.CompactionL0Trigger
	}

	for {
		var stats leveldb.DBStats
		err := a.metadata.Stats(&stats)
		if err != nil {
			log.Error("Stats failed", zap.Error(err))
			time.Sleep(5 * time.Second)
			continue
		}
		if len(stats.LevelTablesCounts) > 0 && stats.LevelTablesCounts[0] >= l0Trigger {
			log.Info("wait some time to gc cause too many L0 file", zap.Int("files", stats.LevelTablesCounts[0]))
			time.Sleep(5 * time.Second)
			continue
		}

		irange := &util.Range{
			Start: encodeTSKey(0),
			Limit: encodeTSKey(ts + 1),
		}
		iter := a.metadata.NewIterator(irange, nil)

		deleteBatch := 0
		for iter.Next() && deleteBatch < 100 {
			batch.Delete(iter.Key())
			if batch.Len() == 1024 {
				err := a.metadata.Write(batch, nil)
				if err != nil {
					log.Error("write batch failed", zap.Error(err))
				}
				batch.Reset()
				deleteBatch++
			}
		}

		iter.Release()

		if deleteBatch < 100 {
			if batch.Len() > 0 {
				err := a.metadata.Write(batch, nil)
				if err != nil {
					log.Error("write batch failed", zap.Error(err))
				}
				batch.Reset()
			}
			break
		}
	}

	a.vlog.gcTS(ts)
	log.Info("finish gc", zap.Int64("ts", ts))
}

// MaxCommitTS implement Storage.MaxCommitTS
func (a *Append) MaxCommitTS() int64 {
	return atomic.LoadInt64(&a.maxCommitTS)
}

// WriteBinlog implement Storage.WriteBinlog
func (a *Append) WriteBinlog(binlog *pb.Binlog) error {
	return errors.Trace(a.writeBinlog(binlog).err)
}

func (a *Append) writeBinlog(binlog *pb.Binlog) *request {
	beginTime := time.Now()
	request := new(request)

	defer func() {
		duration := time.Since(beginTime).Seconds()
		writeBinlogTimeHistogram.WithLabelValues("single").Observe(duration)
		if request.err != nil {
			errorCount.WithLabelValues("write_binlog").Add(1.0)
		}

		if duration > a.options.SlowWriteThreshold {
			log.Warn("take a long time to write binlog", zap.Stringer("binlog type", binlog.Tp), zap.Int64("commit TS", binlog.CommitTs), zap.Int64("start TS", binlog.StartTs), zap.Int("length", len(binlog.PrewriteValue)))
		}
	}()

	payload, err := binlog.Marshal()
	if err != nil {
		request.err = errors.Trace(err)
		return request
	}

	writeBinlogSizeHistogram.WithLabelValues("single").Observe(float64(len(payload)))

	request.payload = payload
	request.startTS = binlog.StartTs
	request.commitTS = binlog.CommitTs
	request.tp = binlog.Tp
	request.wg.Add(1)

	a.writeCh <- request

	request.wg.Wait()

	return request
}

func (a *Append) writeToSorter(reqs chan *request) {
	defer a.wg.Done()

	for req := range reqs {
		log.Debug("write request to sorter", zap.Reflect("request", req))
		var item sortItem
		item.start = req.startTS
		item.commit = req.commitTS
		item.tp = req.tp

		a.sorter.pushTSItem(item)
	}
}

func (a *Append) writeToKV(reqs chan *request) chan *request {
	done := make(chan *request, chanCapacity)

	batchReqs := a.batchRequest(reqs, 128)

	go func() {
		defer close(done)

		for bufReqs := range batchReqs {
			if err := a.writeBatchToKV(bufReqs); err != nil {
				return
			}
			for _, req := range bufReqs {
				done <- req
			}
		}
	}()

	return done
}

func (a *Append) batchRequest(reqs chan *request, maxBatchNum int) chan []*request {
	done := make(chan []*request, 1024)
	var bufReqs []*request

	go func() {
		defer close(done)

		for {
			if len(bufReqs) >= maxBatchNum {
				done <- bufReqs
				bufReqs = make([]*request, 0, maxBatchNum)
			}

			select {
			case req, ok := <-reqs:
				if !ok {
					if len(bufReqs) > 0 {
						done <- bufReqs
					}
					return
				}
				bufReqs = append(bufReqs, req)
			default:
				if len(bufReqs) > 0 {
					done <- bufReqs
					bufReqs = make([]*request, 0, maxBatchNum)
				} else { // get first req
					req, ok := <-reqs
					if !ok {
						return
					}
					bufReqs = append(bufReqs, req)
				}
			}
		}
	}()

	return done
}

func (a *Append) writeToValueLog(reqs chan *request) chan *request {
	done := make(chan *request, a.options.KVChanCapacity)

	go func() {
		defer close(done)

		var bufReqs []*request
		var size int

		write := func(batch []*request) {
			if len(batch) == 0 {
				return
			}
			log.Debug("write requests to value log", zap.Reflect("requests", batch))
			beginTime := time.Now()
			writeBinlogSizeHistogram.WithLabelValues("batch").Observe(float64(size))

			err := a.vlog.write(batch)
			writeBinlogTimeHistogram.WithLabelValues("batch").Observe(time.Since(beginTime).Seconds())
			if err != nil {
				for _, req := range batch {
					req.err = err
					req.wg.Done()
				}
				errorCount.WithLabelValues("write_binlog_batch").Add(1.0)
				return
			}

			for _, req := range batch {
				log.Debug("request done", zap.Int64("startTS", req.startTS), zap.Int64("commitTS", req.commitTS))
				req.wg.Done()
				// payload is useless anymore, let it GC ASAP
				req.payload = nil
				done <- req
			}
		}

		for {
			select {
			case req, ok := <-reqs:
				if !ok {
					write(bufReqs)
					return
				}
				bufReqs = append(bufReqs, req)
				size += len(req.payload)

				// Allow the group to grow up to a maximum size, but if the
				// original write is small, limit the growth so we do not slow
				// down the small write too much.
				maxSize := 1 << 20
				firstSize := len(bufReqs[0].payload)
				if firstSize <= (128 << 10) {
					maxSize = firstSize + (128 << 10)
				}

				if size >= maxSize {
					write(bufReqs)
					size = 0
					bufReqs = bufReqs[:0]
				}
			default:
				if len(bufReqs) > 0 {
					write(bufReqs)
					size = 0
					bufReqs = bufReqs[:0]
					continue
				}

				// get first
				req, ok := <-reqs
				if !ok {
					return
				}
				bufReqs = append(bufReqs, req)
				size += len(req.payload)
			}
		}
	}()

	return done
}

func (a *Append) readPointer(key []byte) (valuePointer, error) {
	var vp valuePointer
	value, err := a.metadata.Get(key, nil)
	if err != nil {
		// return zero value when not found
		if err == leveldb.ErrNotFound {
			return vp, nil
		}

		return vp, errors.Trace(err)
	}
	err = vp.UnmarshalBinary(value)
	if err != nil {
		return vp, errors.Trace(err)
	}

	return vp, nil
}

func (a *Append) savePointer(key []byte, vp valuePointer) error {
	value, err := vp.MarshalBinary()
	if err != nil {
		return errors.Trace(err)
	}
	err = a.metadata.Put(key, value, nil)
	if err != nil {
		return errors.Trace(err)
	}

	return nil
}

func (a *Append) feedPreWriteValue(cbinlog *pb.Binlog) error {
	var vp valuePointer

	vpData, err := a.metadata.Get(encodeTSKey(cbinlog.StartTs), nil)
	if err != nil {
		return errors.Annotatef(err, "get pointer of P-Binlog(ts: %d) failed", cbinlog.StartTs)
	}

	err = vp.UnmarshalBinary(vpData)
	if err != nil {
		return errors.Trace(err)
	}

	pvalue, err := a.vlog.readValue(vp)
	if err != nil {
		return errors.Annotatef(err, "read P-Binlog value failed, vp: %+v", vp)
	}

	pbinlog := new(pb.Binlog)
	err = pbinlog.Unmarshal(pvalue)
	if err != nil {
		return errors.Trace(err)
	}

	cbinlog.StartTs = pbinlog.StartTs
	cbinlog.PrewriteValue = pbinlog.PrewriteValue

	return nil
}

// PullCommitBinlog return commit binlog  > last
func (a *Append) PullCommitBinlog(ctx context.Context, last int64) <-chan []byte {
	log.Debug("new PullCommitBinlog", zap.Int64("last ts", last))

	ctx, cancel := context.WithCancel(ctx)
	go func() {
		select {
		case <-a.close:
			cancel()
		case <-ctx.Done():
		}
	}()

	gcTS := atomic.LoadInt64(&a.gcTS)
	if last < gcTS {
		log.Warn("last ts less than gcTS", zap.Int64("last ts", last), zap.Int64("gcTS", gcTS))
		last = gcTS
	}

	values := make(chan []byte, 5)

	irange := &util.Range{
		Start: encodeTSKey(0),
		Limit: encodeTSKey(math.MaxInt64),
	}

	go func() {
		defer close(values)

		for {
			startTS := last + 1

			irange.Start = encodeTSKey(startTS)
			irange.Limit = encodeTSKey(atomic.LoadInt64(&a.maxCommitTS) + 1)
			iter := a.metadata.NewIterator(irange, nil)

			// log.Debugf("try to get range [%d,%d)", startTS, atomic.LoadInt64(&a.maxCommitTS)+1)

			for ok := iter.Seek(encodeTSKey(startTS)); ok; ok = iter.Next() {
				var vp valuePointer
				err := vp.UnmarshalBinary(iter.Value())
				// should never happen
				if err != nil {
					panic(err)
				}

				log.Debug("get binlog", zap.Int64("ts", decodeTSKey(iter.Key())), zap.Reflect("pointer", vp))

				value, err := a.vlog.readValue(vp)
				if err != nil {
					log.Error("read value failed", zap.Error(err))
					iter.Release()
					errorCount.WithLabelValues("read_value").Add(1.0)
					return
				}

				binlog := new(pb.Binlog)
				err = binlog.Unmarshal(value)
				if err != nil {
					log.Error("Unmarshal Binlog failed", zap.Error(err))
					iter.Release()
					return
				}

				if binlog.Tp == pb.BinlogType_Prewrite {
					continue
				}

				if binlog.CommitTs == binlog.StartTs {
					// this should be a fake binlog, drainer should ignore this when push binlog to the downstream
					log.Debug("get fake c binlog", zap.Int64("CommitTS", binlog.CommitTs))
				} else {
					err = a.feedPreWriteValue(binlog)
					if err != nil {
						if errors.Cause(err) == leveldb.ErrNotFound {
							// In pump-client, a C-binlog should always be sent to the same pump instance as the matching P-binlog.
							// But in some older versions of pump-client, writing of C-binlog would fallback to some other instances when the correct one is unavailable.
							// When this error occurs, we may assume that the matching P-binlog is on a different pump instance.
							// And it would  query TiKV for the matching C-binlog. So it should be OK to ignore the error here.
							log.Error("Matching P-binlog not found", zap.Int64("commit ts", binlog.CommitTs))
							continue
						}

						errorCount.WithLabelValues("feed_pre_write_value").Add(1.0)
						log.Error("feed pre write value failed", zap.Error(err))
						iter.Release()
						return
					}
				}

				value, err = binlog.Marshal()
				if err != nil {
					log.Error("marshal failed", zap.Error(err))
					iter.Release()
					return
				}

				select {
				case values <- value:
					log.Debug("send value success")
				case <-ctx.Done():
					iter.Release()
					return
				}

				last = decodeTSKey(iter.Key())
			}
			iter.Release()

			select {
			case <-ctx.Done():
				return
				// TODO signal to wait up, don't sleep
			case <-time.After(time.Millisecond * 100):
			}
		}
	}()

	return values
}

type storageSize struct {
	capacity  int
	available int
}

func getStorageSize(dir string) (size storageSize, err error) {
	var stat unix.Statfs_t

	err = unix.Statfs(dir, &stat)
	if err != nil {
		return size, errors.Trace(err)
	}

	// When container is run in MacOS, `bsize` obtained by `statfs` syscall is not the fundamental block size,
	// but the `iosize` (optimal transfer block size) instead, it's usually 1024 times larger than the `bsize`.
	// for example `4096 * 1024`. To get the correct block size, we should use `frsize`. But `frsize` isn't
	// guaranteed to be supported everywhere, so we need to check whether it's supported before use it.
	// For more details, please refer to: https://github.com/docker/for-mac/issues/2136
	bSize := uint64(stat.Bsize)
	field := reflect.ValueOf(&stat).Elem().FieldByName("Frsize")
	if field.IsValid() {
		if field.Kind() == reflect.Uint64 {
			bSize = field.Uint()
		} else {
			bSize = uint64(field.Int())
		}
	}

	// Available blocks * size per block = available space in bytes
	size.available = int(stat.Bavail) * int(bSize)
	size.capacity = int(stat.Blocks) * int(bSize)

	return
}

// Config holds the configuration of storage
type Config struct {
	SyncLog *bool `toml:"sync-log" json:"sync-log"`
	// the channel to buffer binlog meta, pump will block write binlog request if the channel is full
	KVChanCapacity     int       `toml:"kv_chan_cap" json:"kv_chan_cap"`
	SlowWriteThreshold float64   `toml:"slow_write_threshold" json:"slow_write_threshold"`
	KV                 *KVConfig `toml:"kv" json:"kv"`
}

// GetKVChanCapacity return kv_chan_cap config option
func (c *Config) GetKVChanCapacity() int {
	if c.KVChanCapacity <= 0 {
		return chanCapacity
	}

	return c.KVChanCapacity
}

// GetSlowWriteThreshold return slow write threshold
func (c *Config) GetSlowWriteThreshold() float64 {
	if c.SlowWriteThreshold <= 0 {
		return slowWriteThreshold
	}

	return c.SlowWriteThreshold
}

// GetSyncLog return sync-log config option
func (c *Config) GetSyncLog() bool {
	if c.SyncLog == nil {
		return true
	}

	return *c.SyncLog
}

// KVConfig if the configuration of goleveldb
type KVConfig struct {
	BlockCacheCapacity            int     `toml:"block-cache-capacity" json:"block-cache-capacity"`
	BlockRestartInterval          int     `toml:"block-restart-interval" json:"block-restart-interval"`
	BlockSize                     int     `toml:"block-size" json:"block-size"`
	CompactionL0Trigger           int     `toml:"compaction-L0-trigger" json:"compaction-L0-trigger"`
	CompactionTableSize           int     `toml:"compaction-table-size" json:"compaction-table-size"`
	CompactionTotalSize           int     `toml:"compaction-total-size" json:"compaction-total-size"`
	CompactionTotalSizeMultiplier float64 `toml:"compaction-total-size-multiplier" json:"compaction-total-size-multiplier"`
	WriteBuffer                   int     `toml:"write-buffer" json:"write-buffer"`
	WriteL0PauseTrigger           int     `toml:"write-L0-pause-trigger" json:"write-L0-pause-trigger"`
	WriteL0SlowdownTrigger        int     `toml:"write-L0-slowdown-trigger" json:"write-L0-slowdown-trigger"`
}

var defaultStorageKVConfig = &KVConfig{
	BlockCacheCapacity:            8 * opt.MiB,
	BlockRestartInterval:          16,
	BlockSize:                     4 * opt.KiB,
	CompactionL0Trigger:           8,
	CompactionTableSize:           64 * opt.MiB,
	CompactionTotalSize:           512 * opt.MiB,
	CompactionTotalSizeMultiplier: 8,
	WriteBuffer:                   64 * opt.MiB,
	WriteL0PauseTrigger:           24,
	WriteL0SlowdownTrigger:        17,
}

func setDefaultStorageConfig(cf *KVConfig) {
	if cf.BlockCacheCapacity <= 0 {
		cf.BlockCacheCapacity = defaultStorageKVConfig.BlockCacheCapacity
	}
	if cf.BlockRestartInterval <= 0 {
		cf.BlockRestartInterval = defaultStorageKVConfig.BlockRestartInterval
	}
	if cf.BlockSize <= 0 {
		cf.BlockSize = defaultStorageKVConfig.BlockSize
	}
	if cf.CompactionL0Trigger <= 0 {
		cf.CompactionL0Trigger = defaultStorageKVConfig.CompactionL0Trigger
	}
	if cf.CompactionTableSize <= 0 {
		cf.CompactionTableSize = defaultStorageKVConfig.CompactionTableSize
	}
	if cf.CompactionTotalSize <= 0 {
		cf.CompactionTotalSize = defaultStorageKVConfig.CompactionTotalSize
	}
	if cf.CompactionTotalSizeMultiplier <= 0 {
		cf.CompactionTotalSizeMultiplier = defaultStorageKVConfig.CompactionTotalSizeMultiplier
	}
	if cf.WriteBuffer <= 0 {
		cf.WriteBuffer = defaultStorageKVConfig.WriteBuffer
	}
	if cf.WriteL0PauseTrigger <= 0 {
		cf.WriteL0PauseTrigger = defaultStorageKVConfig.WriteL0PauseTrigger
	}
	if cf.WriteL0SlowdownTrigger <= 0 {
		cf.WriteL0SlowdownTrigger = defaultStorageKVConfig.WriteL0SlowdownTrigger
	}
}

func openMetadataDB(kvDir string, cf *KVConfig) (*leveldb.DB, error) {
	if cf == nil {
		cf = defaultStorageKVConfig
	} else {
		setDefaultStorageConfig(cf)
	}

	log.Info("open metadata db", zap.Reflect("config", cf))

	var opt opt.Options
	opt.BlockCacheCapacity = cf.BlockCacheCapacity
	opt.BlockRestartInterval = cf.BlockRestartInterval
	opt.BlockSize = cf.BlockSize
	opt.CompactionL0Trigger = cf.CompactionL0Trigger
	opt.CompactionTableSize = cf.CompactionTableSize
	opt.CompactionTotalSize = cf.CompactionTotalSize
	opt.CompactionTotalSizeMultiplier = cf.CompactionTotalSizeMultiplier
	opt.WriteBuffer = cf.WriteBuffer
	opt.WriteL0PauseTrigger = cf.WriteL0PauseTrigger
	opt.WriteL0SlowdownTrigger = cf.WriteL0SlowdownTrigger

	return leveldb.OpenFile(kvDir, &opt)
}

func (a *Append) writeBatchToKV(bufReqs []*request) error {
	var batch leveldb.Batch
	var lastPointer []byte
	for _, req := range bufReqs {
		log.Debug("write request to kv", zap.Reflect("request", req))

		pointer, err := req.valuePointer.MarshalBinary()
		if err != nil {
			panic(err)
		}

		lastPointer = pointer
		batch.Put(encodeTSKey(req.ts()), pointer)
	}
	batch.Put(headPointerKey, lastPointer)

	for {
		err := a.metadata.Write(&batch, nil)
		if err == nil {
			a.headPointer = bufReqs[len(bufReqs)-1].valuePointer
			return nil
		}

		// when write to vlog success, but the disk is full when write to KV here, it will cause write err
		// we just retry of quit when Append is closed
		log.Error("Failed to write batch", zap.Error(err))
		if a.isClosed() {
			log.Info("Stop writing because the appender is closed.")
			return err
		}
		time.Sleep(time.Second)
		continue
	}
}<|MERGE_RESOLUTION|>--- conflicted
+++ resolved
@@ -139,7 +139,6 @@
 		return nil, errors.Trace(err)
 	}
 
-<<<<<<< HEAD
 	tikvStorage, ok := tiStore.(tikv.Storage)
 	if !ok {
 		return nil, errors.New("not tikv.Storage")
@@ -150,10 +149,8 @@
 		RegionCache: tikvStorage.GetRegionCache(),
 	}
 
-	writeCh := make(chan *request, chanSize)
-=======
 	writeCh := make(chan *request, chanCapacity)
->>>>>>> c84880d7
+
 	append = &Append{
 		dir:            dir,
 		vlog:           vlog,
