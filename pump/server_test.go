--- conflicted
+++ resolved
@@ -29,17 +29,10 @@
 	pd "github.com/pingcap/pd/client"
 	"github.com/pingcap/tidb-binlog/pkg/etcd"
 	"github.com/pingcap/tidb-binlog/pkg/node"
-	"github.com/pingcap/tidb-binlog/pkg/security"
 	"github.com/pingcap/tidb-binlog/pkg/util"
-<<<<<<< HEAD
-	"github.com/pingcap/tidb-binlog/pump/storage"
-	"github.com/pingcap/tidb/config"
-	"github.com/pingcap/tidb/kv"
-	"github.com/pingcap/tidb/store/tikv"
-=======
->>>>>>> d43606fb
 	"github.com/pingcap/tidb/store/tikv/oracle"
-	"github.com/pingcap/tipb/go-binlog"
+	binlog "github.com/pingcap/tipb/go-binlog"
+	pb "github.com/pingcap/tipb/go-binlog"
 	"golang.org/x/net/context"
 	"google.golang.org/grpc"
 )
@@ -132,20 +125,12 @@
 
 type noOpStorage struct{}
 
-<<<<<<< HEAD
-func (s *noOpStorage) WriteBinlog(binlogItem *binlog.Binlog) error { return nil }
-func (s *noOpStorage) GetGCTS() int64                              { return 0 }
-func (s *noOpStorage) GC(ts int64)                                 {}
-func (s *noOpStorage) MaxCommitTS() int64                          { return 0 }
-func (s *noOpStorage) GetBinlog(ts int64) (*binlog.Binlog, error)  { return nil, nil }
-=======
 func (s *noOpStorage) AllMatched() bool                           { return true }
 func (s *noOpStorage) WriteBinlog(binlog *pb.Binlog) error        { return nil }
 func (s *noOpStorage) GetGCTS() int64                             { return 0 }
 func (s *noOpStorage) GC(ts int64)                                {}
 func (s *noOpStorage) MaxCommitTS() int64                         { return 0 }
 func (s *noOpStorage) GetBinlog(ts int64) (*binlog.Binlog, error) { return nil, nil }
->>>>>>> d43606fb
 func (s *noOpStorage) PullCommitBinlog(ctx context.Context, last int64) <-chan []byte {
 	return make(chan []byte)
 }
