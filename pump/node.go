package pump

import (
	"fmt"
	"io/ioutil"
	"net"
	"net/url"
	"os"
	"path/filepath"
	"time"

	"github.com/juju/errors"
	"github.com/ngaut/log"
	"github.com/pingcap/tidb-binlog/pkg/etcd"
	"github.com/pingcap/tidb-binlog/pkg/file"
	"github.com/pingcap/tidb-binlog/pkg/flags"
	pb "github.com/pingcap/tipb/go-binlog"
	"golang.org/x/net/context"
	"google.golang.org/grpc"
)

const (
	shortIDLen = 8
	nodeIDFile = ".node"
	lockFile   = ".lock"
)

var nodePrefix = "pumps"

// Node holds the states of this pump node
type Node interface {
	// ID return the uuid representing of this pump node
	ID() string
	// a short ID as 8 bytes length
	ShortID() string
	// Register register this pump node to Etcd
	// create new one if nodeID not exist, or update it
	Register(ctx context.Context) error
	// Unregister unregister this pump node from etcd
	Unregister(ctx context.Context) error
	// Heartbeat refreshes the state of this pump node in etcd periodically
	// if the pump is dead, the key 'root/nodes/<nodeID>/alive' will dissolve after a TTL time passed
	Heartbeat(ctx context.Context) <-chan error
<<<<<<< HEAD
	// query all living drainer from etcd, and notifies them
=======
	// Notify queries all living drainer from etcd, and notifies them
>>>>>>> c9607597
	Notify(ctx context.Context) error
	// Nodes returns all pump nodes
	NodesStatus(ctx context.Context) ([]*NodeStatus, error)
}

type pumpNode struct {
	*EtcdRegistry
	id                string
	host              string
	heartbeatTTL      int64
	heartbeatInterval time.Duration
}

// NodeStatus describes the status information of a node in etcd
type NodeStatus struct {
	NodeID           string
	Host             string
	IsAlive          bool
	LatestBinlogFile string
}

// NewPumpNode return a pumpNode obj that initialized by server config
func NewPumpNode(cfg *Config) (Node, error) {
	if err := checkExclusive(cfg.DataDir); err != nil {
		return nil, errors.Trace(err)
	}

	urlv, err := flags.NewURLsValue(cfg.EtcdURLs)
	if err != nil {
		return nil, errors.Trace(err)
	}
	cli, err := etcd.NewClientFromCfg(urlv.StringSlice(), cfg.EtcdDialTimeout, etcd.DefaultRootPath)
	if err != nil {
		return nil, errors.Trace(err)
	}

	nodeID, err := readLocalNodeID(cfg.DataDir)
	if err != nil {
		if cfg.NodeID != "" {
			nodeID = cfg.NodeID
		} else if errors.IsNotFound(err) {
			nodeID, err = generateLocalNodeID(cfg.DataDir, cfg.ListenAddr)
			if err != nil {
				return nil, errors.Trace(err)
			}
		} else {
			return nil, errors.Trace(err)
		}
	} else if cfg.NodeID != "" {
		log.Warning("you had a node ID in local file.[if you want to change the node ID, you should delete the file data-dir/.node file]")
	}

	advURL, err := url.Parse(cfg.AdvertiseAddr)
	if err != nil {
		return nil, errors.Annotatef(err, "invalid configuration of advertise addr(%s)", cfg.AdvertiseAddr)
	}

	node := &pumpNode{
		EtcdRegistry:      NewEtcdRegistry(cli, cfg.EtcdDialTimeout),
		id:                nodeID,
		host:              advURL.Host,
		heartbeatInterval: time.Duration(cfg.HeartbeatInterval) * time.Second,
		heartbeatTTL:      int64(cfg.HeartbeatInterval) * 3 / 2,
	}
	return node, nil
}

func (p *pumpNode) ID() string {
	return p.id
}

func (p *pumpNode) ShortID() string {
	if len(p.id) <= shortIDLen {
		return p.id
	}
	return p.id[0:shortIDLen]
}

func (p *pumpNode) Register(ctx context.Context) error {
	err := p.RegisterNode(ctx, nodePrefix, p.id, p.host)
	if err != nil {
		return errors.Trace(err)
	}
	return p.RefreshNode(ctx, nodePrefix, p.id, p.heartbeatTTL)
}

func (p *pumpNode) Unregister(ctx context.Context) error {
	err := p.UnregisterNode(ctx, nodePrefix, p.id)
	if err != nil {
		return errors.Trace(err)
	}
	return nil
}

func (p *pumpNode) Notify(ctx context.Context) error {
	cisterns, err := p.Nodes(ctx, "cisterns")
	if err != nil {
		return errors.Trace(err)
	}
	dialerOpt := grpc.WithDialer(func(addr string, timeout time.Duration) (net.Conn, error) {
		return net.DialTimeout("tcp", addr, timeout)
	})

	for _, c := range cisterns {
		if c.IsAlive {
			clientConn, err := grpc.Dial(c.Host, dialerOpt, grpc.WithInsecure())
			if err != nil {
				return errors.Errorf("notify drainer(%s); but return error(%v)", c.Host, err)
			}
			drainer := pb.NewCisternClient(clientConn)
			_, err = drainer.Notify(ctx, nil)
			clientConn.Close()
			if err != nil {
				return errors.Errorf("notify drainer(%s); but return error(%v)", c.Host, err)
			}
		}
	}

	return nil
}

func (p *pumpNode) NodesStatus(ctx context.Context) ([]*NodeStatus, error) {
	return p.Nodes(ctx, nodePrefix)
}

func (p *pumpNode) Heartbeat(ctx context.Context) <-chan error {
	errc := make(chan error, 1)
	go func() {
		defer func() {
			if err := p.Close(); err != nil {
				errc <- errors.Trace(err)
			}
			close(errc)
			log.Info("Heartbeat goroutine exited")
		}()

		for {
			select {
			case <-ctx.Done():
				return
			case <-time.After(p.heartbeatInterval):
				// RefreshNode would carry lastBinlogFile infomation
				if err := p.RefreshNode(ctx, nodePrefix, p.id, p.heartbeatTTL); err != nil {
					errc <- errors.Trace(err)
				}
			}
		}
	}()
	return errc
}

// readLocalNodeID read nodeID from a local file
// returns a NotFound error if the nodeID file not exist
// in this case, the caller should invoke generateLocalNodeID()
func readLocalNodeID(dataDir string) (string, error) {
	nodeIDPath := filepath.Join(dataDir, nodeIDFile)
	if _, err := CheckFileExist(nodeIDPath); err != nil {
		return "", errors.NewNotFound(err, "local nodeID file not exist")
	}
	data, err := ioutil.ReadFile(nodeIDPath)
	if err != nil {
		return "", errors.Annotate(err, "local nodeID file is collapsed")
	}

	return string(data), nil
}

// generate a new nodeID, and store it to local filesystem
func generateLocalNodeID(dataDir string, listenAddr string) (string, error) {
	if err := os.MkdirAll(dataDir, file.PrivateDirMode); err != nil {
		return "", errors.Trace(err)
	}

	urllis, err := url.Parse(listenAddr)
	if err != nil {
		return "", errors.Trace(err)
	}

	_, port, err := net.SplitHostPort(urllis.Host)
	if err != nil {
		return "", errors.Trace(err)
	}

	hostname, err := os.Hostname()
	if err != nil {
		return "", errors.Trace(err)
	}

	id := fmt.Sprintf("%s:%s", hostname, port)
	nodeIDPath := filepath.Join(dataDir, nodeIDFile)
	if err := ioutil.WriteFile(nodeIDPath, []byte(id), file.PrivateFileMode); err != nil {
		return "", errors.Trace(err)
	}
	return id, nil
}

// checkExclusive try to get filelock of dataDir in exclusive mode
// if get lock fails, maybe some other pump is running
func checkExclusive(dataDir string) error {
	err := os.MkdirAll(dataDir, file.PrivateDirMode)
	if err != nil {
		return errors.Trace(err)
	}
	lockPath := filepath.Join(dataDir, lockFile)
	// when the process exits, the lockfile will be closed by system
	// and automatically release the lock
	_, err = file.TryLockFile(lockPath, os.O_WRONLY|os.O_CREATE, file.PrivateFileMode)
	if err != nil {
		return errors.Trace(err)
	}
	return nil
}<|MERGE_RESOLUTION|>--- conflicted
+++ resolved
@@ -41,11 +41,7 @@
 	// Heartbeat refreshes the state of this pump node in etcd periodically
 	// if the pump is dead, the key 'root/nodes/<nodeID>/alive' will dissolve after a TTL time passed
 	Heartbeat(ctx context.Context) <-chan error
-<<<<<<< HEAD
-	// query all living drainer from etcd, and notifies them
-=======
 	// Notify queries all living drainer from etcd, and notifies them
->>>>>>> c9607597
 	Notify(ctx context.Context) error
 	// Nodes returns all pump nodes
 	NodesStatus(ctx context.Context) ([]*NodeStatus, error)
